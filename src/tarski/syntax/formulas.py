# * coding: utf8 *
from collections import OrderedDict
from enum import Enum
from typing import Sequence

from .. import errors as err
from .terms import Variable, Term
from . import PredicateSymbol


class Connective(Enum):
    """" A logical connective """
    And, Or, Not = range(3)

    def __str__(self):
        return self.name.lower()


class Quantifier(Enum):
    """" A logical quantifier """
    Exists, Forall = range(2)
    to_string = ["exists", "forall"]

    def __str__(self):
        return self.name.lower()


class Formula:

    def __str__(self):
        raise RuntimeError("Abstract Method Formula.__str__ was called!")

    def __and__(self, rhs):
        return land(self, rhs)

    def __or__(self, rhs):
        return lor(self, rhs)

    def __invert__(self):
        return neg(self)

    def __gt__(self, rhs):
        return implies(self, rhs)

    def accept(self, visitor):
        """
            Visitor pattern
        """
        visitor.visit(self)

    def is_syntactically_equal(self, other):
        """ Strict syntactic equivalence, which would tipically be in `__eq__`,
        but here we use `__eq__` for a different purpose """
        raise NotImplementedError()  # To be subclassed


class Tautology(Formula):
    def __str__(self):
        return "T"

    def is_syntactically_equal(self, other):
        return self.__class__ is other.__class__


class Contradiction(Formula):
    def __str__(self):
        return "F"

    def is_syntactically_equal(self, other):
        return self.__class__ is other.__class__


class CompoundFormula(Formula):
    """ A set of formulas combined through some logical connective """

    def __init__(self, connective, subformulas):
        super().__init__()
        self.connective = connective
        self.subformulas = subformulas
        self._check_well_formed()

    def _check_well_formed(self):
        if any(not isinstance(f, Formula) for f in self.subformulas):
            raise err.LanguageError("Wrong argument types for compound formula: '{}' ".format(self.subformulas))

        if self.connective == Connective.Not:
            if len(self.subformulas) != 1:
                raise err.LanguageError("Negation admits only one subformula")
        elif len(self.subformulas) < 2:
            raise err.LanguageError("Conjunction and disjunction require at least two subformulas")

    def __str__(self):
        if self.connective == Connective.Not:
            assert len(self.subformulas) == 1
            return "{} ({})".format(self.connective, str(self.subformulas[0]))

        inner = " {} ".format(self.connective).join(str(f) for f in self.subformulas)
        return "({})".format(inner)

    def is_syntactically_equal(self, other):
        return self.__class__ is other.__class__ \
               and self.connective == other.connective \
               and all(x.is_syntactically_equal(y) for x, y in zip(self.subformulas, other.subformulas))


class QuantifiedFormula(Formula):
    def __init__(self, quantifier: Quantifier, variables: Sequence[Variable], formula: Formula):
        self.quantifier = quantifier
        self.variables = variables
        self.formula = formula
        self._check_well_formed()

    def _check_well_formed(self):
        if len(self.variables) == 0:
            raise err.LanguageError("Quantified formula with no variable")

    def __str__(self):
        vars_ = ', '.join(str(x) for x in self.variables)
        return '{} {} : ({})'.format(self.quantifier, vars_, self.formula)

    def is_syntactically_equal(self, other):
        return self.__class__ is other.__class__ \
               and self.quantifier == other.quantifier \
               and all(x.is_syntactically_equal(y) for x, y in zip(self.variables, other.variables)) \
               and self.formula.is_syntactically_equal(other.formula)


top = Tautology()
bot = Contradiction()


def land(*args):
    if len(args) > 2:
        args = list(args)
        args.reverse()
        phi = CompoundFormula(Connective.And, (args[1], args[0]))
        for k in range(2, len(args)):
            phi = CompoundFormula(Connective.And, (args[k], phi))
        return phi
    return CompoundFormula(Connective.And, args)


def lor(*args):
    if len(args) > 2:
        args = list(args)
        args.reverse()
        phi = CompoundFormula(Connective.Or, (args[1], args[0]))
        for k in range(2, len(args)):
            phi = CompoundFormula(Connective.Or, (args[k], phi))
        return phi
    return CompoundFormula(Connective.Or, args)


def neg(phi):
    return CompoundFormula(Connective.Not, [phi])


def implies(phi, psi):
    return lor(neg(phi), psi)


def equiv(phi, psi):
    # MRJ: I choose the form below in the code over
    #
    # lor(land(phi,psi), land(neg(psi),neg(phi)))
    #
    # as I find it easier to transform into a
    # given normal form.
    return land(implies(phi, psi), implies(psi, phi))


def forall(*args):
    return _quantified(Quantifier.Forall, *args)


def exists(*args):
    return _quantified(Quantifier.Exists, *args)


def _quantified(quantifier, *args):
    """ Create a quantified formula.

        'args' is expected to be of the form [v1, ..., vn, f], where v_i are the variables
        and f is the quantified formula.
    """
    if len(args) < 2:
        raise err.LanguageError('Quantified formula needs at least two arguments')

    variables, formula = args[:-1], args[-1]

    if not isinstance(formula, Formula):
        raise err.LanguageError('Illformed arguments for quantified formula: {}'.format(args))

    for x in variables:
        if not isinstance(x, Variable) or not hasattr(x, "language"):
            raise err.LanguageError('Illformed arguments for quantified formula: {}'.format(args))

    return QuantifiedFormula(quantifier, variables, args[-1])


class Atom(Formula):
    """ A first-order atom """

    def __init__(self, predicate, arguments):
        super().__init__()
        self.head = predicate
        self.subterms = arguments
        self._check_well_formed()

    def _check_well_formed(self):
        head = self.head

        if not isinstance(head, PredicateSymbol):
            raise err.LanguageError("Incorrect atom head: '{}' ".format(head))

        # Check arities match
        if len(self.subterms) != self.head.arity:
            raise err.ArityMismatch(head, self.subterms)

        language = head.language

        # Check arguments are all terms of the appropriate type and matching language
        for arg, expected_sort in zip(self.subterms, head.sort):
            if not isinstance(arg, Term):
                raise err.LanguageError("Wrong argument for atomic formula: '{}' ".format(arg))

            if arg.language != language:
                raise err.LanguageMismatch(arg, arg.language, language)

            if not language.is_subtype(arg.sort, expected_sort):
                raise err.SortMismatch(arg, arg.sort, expected_sort)

    def __hash__(self):
        return hash(str(self))

    def __str__(self):
        return '{}({})'.format(self.head.name, ','.join([str(t) for t in self.subterms]))

    def is_syntactically_equal(self, other):
        if (self.__class__ is not other.__class__ or
                self.head != other.head or len(self.subterms) != len(other.subterms)):
            return False

        # Else we just need to recursively check if all subterms are syntactically equal
        return all(x.is_syntactically_equal(y) for x, y in zip(self.subterms, other.subterms))

    __repr__ = __str__


class VariableBinding:
    """ A VariableBinding contains a set of logical variables which are _bound_ in some formula or term """

    def __init__(self, variables=None):
        variables = variables or []
        # An (ordered) map between variable name and the variable itself:
<<<<<<< HEAD
        self.variables = OrderedDict((v.name, v) for v in variables)
=======
        self.variables = OrderedDict((v.symbol, v) for v in variables)
        self._idx = 0
        self._v_values = list(self.variables.values())

    def __len__(self):
        return len(self.variables)

    def __getitem__(self, index):
        return self._v_values[index]
>>>>>>> 7b4f8150

    def add(self, variable: Variable):
        other = self.variables.get(variable.name, None)
        if other is not None:
            raise err.DuplicateVariableDefinition(variable, other)
<<<<<<< HEAD
        self.variables[variable.name] = variable
=======
        self.variables[variable.symbol] = variable
        self._v_values += [variable]
>>>>>>> 7b4f8150

    def get(self, name):
        var = self.variables.get(name, None)
        if var is None:
            raise err.UndefinedVariable(name)
        return var

    def merge(self, binding):
        """ Merge the given binding into the current binding, inplace """
<<<<<<< HEAD
        raise NotImplementedError()
=======
        raise NotImplementedError()

    def __iter__(self):
        self._v_values = [v for _, v in self.variables.items()]
        self._idx = 0
        return self

    def __next__(self):
        if self._idx == len(self._v_values):
            raise StopIteration()
        self._idx += 1
        return self._v_values[self._idx - 1]
>>>>>>> 7b4f8150
<|MERGE_RESOLUTION|>--- conflicted
+++ resolved
@@ -253,10 +253,7 @@
     def __init__(self, variables=None):
         variables = variables or []
         # An (ordered) map between variable name and the variable itself:
-<<<<<<< HEAD
         self.variables = OrderedDict((v.name, v) for v in variables)
-=======
-        self.variables = OrderedDict((v.symbol, v) for v in variables)
         self._idx = 0
         self._v_values = list(self.variables.values())
 
@@ -265,18 +262,13 @@
 
     def __getitem__(self, index):
         return self._v_values[index]
->>>>>>> 7b4f8150
 
     def add(self, variable: Variable):
         other = self.variables.get(variable.name, None)
         if other is not None:
             raise err.DuplicateVariableDefinition(variable, other)
-<<<<<<< HEAD
         self.variables[variable.name] = variable
-=======
-        self.variables[variable.symbol] = variable
         self._v_values += [variable]
->>>>>>> 7b4f8150
 
     def get(self, name):
         var = self.variables.get(name, None)
@@ -286,9 +278,6 @@
 
     def merge(self, binding):
         """ Merge the given binding into the current binding, inplace """
-<<<<<<< HEAD
-        raise NotImplementedError()
-=======
         raise NotImplementedError()
 
     def __iter__(self):
@@ -300,5 +289,4 @@
         if self._idx == len(self._v_values):
             raise StopIteration()
         self._idx += 1
-        return self._v_values[self._idx - 1]
->>>>>>> 7b4f8150
+        return self._v_values[self._idx - 1]