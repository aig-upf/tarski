from tarski import fstrips as fs

from tests.common.blocksworld import create_small_bw_task


def test_task_index_constructor():
<<<<<<< HEAD
    prob = blocksworld.create_4blocks_task()
=======
    prob = create_small_bw_task()
>>>>>>> 911f0767
    index = fs.TaskIndex(prob.language.name, prob.name)

    assert index.domain_name == prob.language.name
    assert index.instance_name == prob.name


def test_task_index_process_symbols_fluents():
<<<<<<< HEAD
    prob = blocksworld.create_4blocks_task()
=======
    prob = create_small_bw_task()
>>>>>>> 911f0767
    index = fs.TaskIndex(prob.language.name, prob.name)
    index.process_symbols(prob)

    print(','.join([str(sym) for sym in index.fluent_terms]))
    assert len(index.fluent_terms) == 6


def test_task_index_process_symbols_statics():
<<<<<<< HEAD
    prob = blocksworld.create_4blocks_task()
=======
    prob = create_small_bw_task()
>>>>>>> 911f0767
    index = fs.TaskIndex(prob.language.name, prob.name)
    index.process_symbols(prob)

    print(','.join([str(sym) for sym in index.static_terms]))
    assert len(index.static_terms) == 11<|MERGE_RESOLUTION|>--- conflicted
+++ resolved
@@ -1,14 +1,10 @@
 from tarski import fstrips as fs
 
-from tests.common.blocksworld import create_small_bw_task
+from tests.common.blocksworld import create_4blocks_task
 
 
 def test_task_index_constructor():
-<<<<<<< HEAD
-    prob = blocksworld.create_4blocks_task()
-=======
-    prob = create_small_bw_task()
->>>>>>> 911f0767
+    prob = create_4blocks_task()
     index = fs.TaskIndex(prob.language.name, prob.name)
 
     assert index.domain_name == prob.language.name
@@ -16,26 +12,18 @@
 
 
 def test_task_index_process_symbols_fluents():
-<<<<<<< HEAD
-    prob = blocksworld.create_4blocks_task()
-=======
-    prob = create_small_bw_task()
->>>>>>> 911f0767
+    prob = create_4blocks_task()
     index = fs.TaskIndex(prob.language.name, prob.name)
     index.process_symbols(prob)
 
-    print(','.join([str(sym) for sym in index.fluent_terms]))
+    # print(','.join([str(sym) for sym in index.fluent_terms]))
     assert len(index.fluent_terms) == 6
 
 
 def test_task_index_process_symbols_statics():
-<<<<<<< HEAD
-    prob = blocksworld.create_4blocks_task()
-=======
-    prob = create_small_bw_task()
->>>>>>> 911f0767
+    prob = create_4blocks_task()
     index = fs.TaskIndex(prob.language.name, prob.name)
     index.process_symbols(prob)
 
-    print(','.join([str(sym) for sym in index.static_terms]))
+    # print(','.join([str(sym) for sym in index.static_terms]))
     assert len(index.static_terms) == 11