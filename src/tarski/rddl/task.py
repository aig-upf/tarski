<<<<<<< HEAD

from ..fol import FirstOrderLanguage
from ..io.rddl import Parameters
from ..model import Model
from ..evaluators.simple import evaluate
=======
>>>>>>> 7b4f8150

from ..fol import FirstOrderLanguage
from ..io import rddl
from ..model import Model
from ..evaluators.simple import evaluate


<<<<<<< HEAD
=======
class Task:

>>>>>>> 7b4f8150
    def __init__(self, lang: FirstOrderLanguage, domain_name: str, instance_name: str):
        self.L = lang
        self.state_fluents = []
        self.interm_fluents = []
        self.action_fluents = []
        self.non_fluents = []
        self.cpfs = []
        self.constraints = []
        self.reward = None
        self.parameters = Parameters()
        self.domain_name = domain_name
        self.instance_name = instance_name
        self.x0 = Model(self.L)
        self.x0.evaluator = evaluate
        self.requirements = []

    def declare_state_fluent(self, symbol, value):
        self.state_fluents += [(symbol, value)]

    def declare_interm_fluent(self, symbol, level):
        self.interm_fluents += [(symbol, level)]

    def declare_action_fluent(self, symbol, value):
        self.action_fluents += [(symbol, value)]

    def declare_non_fluent(self, symbol, value):
        self.non_fluents += [(symbol, value)]

    def add_constraint(self, expr, ctype):
        self.constraints += [(expr, ctype)]

    def add_cpfs(self, lhs, rhs):
        self.cpfs += [(lhs, rhs)]<|MERGE_RESOLUTION|>--- conflicted
+++ resolved
@@ -1,11 +1,8 @@
-<<<<<<< HEAD
 
 from ..fol import FirstOrderLanguage
 from ..io.rddl import Parameters
 from ..model import Model
 from ..evaluators.simple import evaluate
-=======
->>>>>>> 7b4f8150
 
 from ..fol import FirstOrderLanguage
 from ..io import rddl
@@ -13,11 +10,8 @@
 from ..evaluators.simple import evaluate
 
 
-<<<<<<< HEAD
-=======
 class Task:
 
->>>>>>> 7b4f8150
     def __init__(self, lang: FirstOrderLanguage, domain_name: str, instance_name: str):
         self.L = lang
         self.state_fluents = []
