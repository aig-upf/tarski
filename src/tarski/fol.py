# -*- coding: utf-8 -*-
from collections import defaultdict
from typing import List

import scipy.constants

from . import errors as err
from .syntax import Function, Constant, Variable, Sort, Interval, inclusion_closure, Predicate


class FirstOrderLanguage:
    """ A full-fledged many-sorted first-order language """

    def __init__(self, name='L'):
        self.name = name
        self._sorts = {}

        # TODO (GFM) I would refactor all of the type information into some kind of TableInfo class that keeps
        # TODO (GFM) all of the necessary data structures to retrieve parenthood, childhood, etc. information.
        # MRJ: let's represent this temporally as pairs of names of sorts,
        # lhs \sqsubseteq rhs, lhs is a subset of rhs
        self._sort_hierarchy = set()

        # _possible_promotions[t] is a set containing all supertypes of sort 't'
        self._possible_promotions = defaultdict(set)

        self._functions = {}
        self._predicates = {}
        # self._predicates_by_sort = {}
        # self._functions_by_sort = {}
        self._constants = {}
        self._variables = set()

        self._operators = dict()
        self._build_builtin_sorts()

        self._element_containers = {Sort: self._sorts,
                                    Function: self._functions,
                                    Predicate: self._predicates,
                                    Variable: self._variables}
        self.language_components_frozen = False
        self.theories = []

    def __deepcopy__(self,memo):
        memo[id(self)]=self
        return self

    @property
    def variables(self):
        for x in self._variables:
            yield x

    @property
    def sort_hierarchy(self):
        return self._sort_hierarchy

    @property
    def sorts(self):
        for _, s in self._sorts.items():
            yield s

    @property
    def predicates(self):
        return self._predicates.values()

    @property
    def functions(self):
<<<<<<< HEAD
        for _, f in self._functions.items():
            yield f
=======
        return self._functions.values()
>>>>>>> 650fba29

    def _build_builtin_sorts(self):
        self._build_the_objects()
        self._build_the_reals()
        self._build_the_integers()
        self._build_the_naturals()

    def _build_the_reals(self):
        the_reals = Interval(-3.40282e+38, 3.40282e+38, lambda x: float(x), 'Real', self)
        the_reals.builtin = True
        the_reals.pi = scipy.constants.pi
        self._sorts['Real'] = the_reals
        self.set_parent(the_reals, self.Object)
        # self.create_builtin_predicates(the_reals)

    @property
    def Real(self):
        return self._sorts['Real']

    def _build_the_integers(self):
        the_ints = Interval(-(2 ** 31 - 1), 2 ** 31 - 1, lambda x: int(x), 'Integer', self)
        the_ints.builtin = True
        self._sorts['Integer'] = the_ints
        self.set_parent(the_ints, self.Real)
        # self.create_builtin_predicates(the_ints)

    @property
    def Integer(self):
        return self._sorts['Integer']

    def _build_the_naturals(self):
        the_nats = Interval(0, 2 ** 32 - 1, lambda x: int(x), 'Natural', self)
        the_nats.builtin = True
        self._sorts['Natural'] = the_nats
        self.set_parent(the_nats, self.Integer)
        # self.create_builtin_predicates(the_nats)

    def _build_the_objects(self):
        sort = Sort('object', self)
        self._sorts['object'] = sort

    @property
    def Object(self):
        return self._sorts['object']

    @property
    def Natural(self):
        return self._sorts['Natural']

    def sort(self, name: str, super_sorts: List[Sort] = None):
        """
            Create new sort with given name and ancestors

            Raises err.DuplicateSortDefinition if sort already existed
        """
        if self.has_sort(name):
            raise err.DuplicateSortDefinition(name, self._sorts[name])

        sort = Sort(name, self)
        self._sorts[name] = sort

        # MRJ: setup promotions table
        osort = self.get_sort("object")
        super_sorts = super_sorts or []
        if osort not in super_sorts:  # Make sure all sorts derive from "object"
            super_sorts.append(osort)

        for parent in super_sorts:
            self.set_parent(sort, parent)

        # self.create_builtin_predicates(sort)

        return sort

    def has_sort(self, name):
        return name in self._sorts

    def get_sort(self, name):
        if not self.has_sort(name):
            raise err.UndefinedSort(name)
        return self._sorts[name]

    def variable(self, name: str, sort: Sort):
        sort = self._retrieve_object(sort, Sort)
        return Variable(name, sort)

    def set_parent(self, lhs: Sort, rhs: Sort):
        if rhs.language is not self:
            raise err.LanguageError("FOL.sort(): tried to set as parent a sort from a different language")
        self._sort_hierarchy.add((lhs.name, rhs.name))
        self._possible_promotions[lhs.name].update(inclusion_closure(rhs))

    def _retrieve_object(self, obj, type_):
        """
        Make sure that the given obj is either an object of a certain language type (e.g. sort, predicate, etc.)
        which has been correctly registered with the language, or the name of such an object, and return the object
        """
        if not isinstance(obj, (str, type_)):
            raise err.LanguageError("Unknown type of language element {}".format(obj))

        if isinstance(obj, type_):
            if obj.language != self:
                raise err.LanguageMismatch(obj, obj.language, self)
            return obj

        # obj must be a string, which we take as the name of a language element
        if type_ not in self._element_containers:
            raise RuntimeError("Trying to index incorrect type {}".format(type_))

        if obj not in self._element_containers[type_]:
            raise err.UndefinedElement(obj)

        return self._element_containers[type_][obj]

    def constant(self, name, sort: Sort):
        """ Create constant symbol of a given sort """
        sort = self._retrieve_object(sort, Sort)

        if sort.builtin:
            actual = sort.cast(name)
            if actual is not None:
                # MRJ: if name is a Python primitive type literal that can
                # interpreted as the underlying type of the built in sort, we
                # return a Constant object.
                # TODO: I do no't see it is desirable to store constants of
                # built in sorts.
                return Constant(name, sort)
            # MRJ: otherwise
            raise err.SemanticError(
                "Cannot create constant term of sort '{}' from '{}' of Python type '{}'".format(sort.name, name,
                                                                                                type(name)))

        if name in self._constants:
            raise err.DuplicateConstantDefinition(name, self._constants[name])

        self._constants[name] = Constant(name, sort)
        return self._constants[name]

    def has_constant(self, name):
        return name in self._constants

    def get_constant(self, name):
        if not self.has_constant(name):
            raise err.UndefinedConstant(name, 'Language constants: {}'.format(self._constants))
        return self._constants[name]

    def predicate(self, name: str, *args):
        if name in self._predicates:
            raise err.DuplicatePredicateDefinition(name, self._predicates[name])

        types = [self._retrieve_object(a, Sort) for a in args]  # Convert possible strings into Sort objects
        predicate = Predicate(name, self, *types)
        predicate.builtin = False

        self._predicates[name] = predicate
        # self._predicates_by_sort[(name,) + tuple(*args)] = predicate
        return predicate

    def has_predicate(self, name):
        return name in self._predicates

    def get_predicate(self, name):
        if not self.has_predicate(name):
            # dump predicates in language
            msg = 'Predicates in language: {}'
            msg = msg.format( ','.join([ '{},{}:{}'.format(type(k), k, str(p.symbol)) for k, p in self._predicates.items()]))
            raise err.UndefinedPredicate(name, msg)
        return self._predicates[name]

    def function(self, name: str, *args):
        if name in self._functions:
            raise err.DuplicateFunctionDefinition(name, self._functions[name])

        types = [self._retrieve_object(a, Sort) for a in args]  # Convert possible strings into Sort objects
        func = Function(name, self, *types)
        func.builtin = False

        self._functions[name] = func
        # self._functions_by_sort[(name,) + tuple(*args)] = func
        return func

    def has_function(self, name):
        return name in self._functions

    def get_function(self, name):
        if not self.has_function(name):
            msg = 'Registered functions: {}\n'.format('\n'.join([ '{}:{}'.format(str(k),str(v)) for k,v in self._functions.items()]))
            raise err.UndefinedFunction(name, msg)
        return self._functions[name]

    def dump(self):
        return dict(
            sorts=[s.dump() for _, s in self._sorts.items()],
            predicates=[p.dump() for _, p in self._predicates.items()],
            functions=[f.dump() for _, f in self._functions.items()]
        )

    def check_well_formed(self):
        for _, s in self._sorts.items():
            s.check_empty()

<<<<<<< HEAD
    def register_symbol(self, key, func_obj):
        self._symbol_table[key] = func_obj
        self._functions[key] = func_obj

    def resolve_function_symbol(self, sym: str, lhs: Sort, rhs: Sort):
        try:
            return self._symbol_table[(sym, lhs, rhs)]
        except KeyError:
            raise err.LanguageError("FOL.resolve_function_symbol(): function symbol '{}' not defined for domain ({},{})"
                                    .format(sym, lhs, rhs))

=======
>>>>>>> 650fba29
    def is_subtype(self, t, st):
        return t == st or self.is_strict_subtype(t, st)

    def is_strict_subtype(self, t, st):
        return st in self._possible_promotions[t._name]

    def are_vertically_related(self, t1, t2):
        return self.is_subtype(t1, t2) or self.is_subtype(t2, t1)

    def __str__(self):
        return "{}: Tarski language with {} sorts, {} function symbols, {} predicate symbols and {} variables".format(
            self.name, len(self._sorts), len(self._functions), len(self._predicates), len(self._variables))

    def register_operator_handler(self, operator, t1, t2, handler):
        self._operators[(operator, t1, t2)] = handler

    def dispatch_operator(self, operator, t1, t2, lhs, rhs):
        # assert isinstance(lhs, t1)
        # assert isinstance(rhs, t2)
        try:
            return self._operators[(operator, t1, t2)](lhs, rhs)
        except KeyError:
            raise err.LanguageError("Operator '{}' not defined on domain ({}, {})".format(operator, t1, t2))<|MERGE_RESOLUTION|>--- conflicted
+++ resolved
@@ -6,6 +6,11 @@
 
 from . import errors as err
 from .syntax import Function, Constant, Variable, Sort, Interval, inclusion_closure, Predicate
+
+def language(name='L'):
+    """ A helper to construct languages"""
+    lang = FirstOrderLanguage(name)
+    return lang
 
 
 class FirstOrderLanguage:
@@ -41,10 +46,6 @@
         self.language_components_frozen = False
         self.theories = []
 
-    def __deepcopy__(self,memo):
-        memo[id(self)]=self
-        return self
-
     @property
     def variables(self):
         for x in self._variables:
@@ -56,7 +57,7 @@
 
     @property
     def sorts(self):
-        for _, s in self._sorts.items():
+        for s in self.sorts:
             yield s
 
     @property
@@ -65,12 +66,7 @@
 
     @property
     def functions(self):
-<<<<<<< HEAD
-        for _, f in self._functions.items():
-            yield f
-=======
         return self._functions.values()
->>>>>>> 650fba29
 
     def _build_builtin_sorts(self):
         self._build_the_objects()
@@ -214,7 +210,7 @@
 
     def get_constant(self, name):
         if not self.has_constant(name):
-            raise err.UndefinedConstant(name, 'Language constants: {}'.format(self._constants))
+            raise err.UndefinedConstant(name)
         return self._constants[name]
 
     def predicate(self, name: str, *args):
@@ -223,8 +219,6 @@
 
         types = [self._retrieve_object(a, Sort) for a in args]  # Convert possible strings into Sort objects
         predicate = Predicate(name, self, *types)
-        predicate.builtin = False
-
         self._predicates[name] = predicate
         # self._predicates_by_sort[(name,) + tuple(*args)] = predicate
         return predicate
@@ -234,10 +228,7 @@
 
     def get_predicate(self, name):
         if not self.has_predicate(name):
-            # dump predicates in language
-            msg = 'Predicates in language: {}'
-            msg = msg.format( ','.join([ '{},{}:{}'.format(type(k), k, str(p.symbol)) for k, p in self._predicates.items()]))
-            raise err.UndefinedPredicate(name, msg)
+            raise err.UndefinedPredicate(name)
         return self._predicates[name]
 
     def function(self, name: str, *args):
@@ -246,8 +237,6 @@
 
         types = [self._retrieve_object(a, Sort) for a in args]  # Convert possible strings into Sort objects
         func = Function(name, self, *types)
-        func.builtin = False
-
         self._functions[name] = func
         # self._functions_by_sort[(name,) + tuple(*args)] = func
         return func
@@ -257,8 +246,7 @@
 
     def get_function(self, name):
         if not self.has_function(name):
-            msg = 'Registered functions: {}\n'.format('\n'.join([ '{}:{}'.format(str(k),str(v)) for k,v in self._functions.items()]))
-            raise err.UndefinedFunction(name, msg)
+            raise err.UndefinedFunction(name)
         return self._functions[name]
 
     def dump(self):
@@ -272,20 +260,6 @@
         for _, s in self._sorts.items():
             s.check_empty()
 
-<<<<<<< HEAD
-    def register_symbol(self, key, func_obj):
-        self._symbol_table[key] = func_obj
-        self._functions[key] = func_obj
-
-    def resolve_function_symbol(self, sym: str, lhs: Sort, rhs: Sort):
-        try:
-            return self._symbol_table[(sym, lhs, rhs)]
-        except KeyError:
-            raise err.LanguageError("FOL.resolve_function_symbol(): function symbol '{}' not defined for domain ({},{})"
-                                    .format(sym, lhs, rhs))
-
-=======
->>>>>>> 650fba29
     def is_subtype(self, t, st):
         return t == st or self.is_strict_subtype(t, st)
 
@@ -308,4 +282,4 @@
         try:
             return self._operators[(operator, t1, t2)](lhs, rhs)
         except KeyError:
-            raise err.LanguageError("Operator '{}' not defined on domain ({}, {})".format(operator, t1, t2))+            raise err.LanguageError("Operator '{}' not defined on domain ({}, {})".format(operator, t1, t2))
