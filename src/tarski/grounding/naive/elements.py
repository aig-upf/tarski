--- conflicted
+++ resolved
@@ -12,28 +12,17 @@
         g_expr = copy.deepcopy(schema)
     else:
         g_expr = schema
-<<<<<<< HEAD
-    g_expr.accept(op)
+    op.visit(g_expr)
     var_collector = CollectVariables()
-    g_expr.accept(var_collector)
-=======
-    op.visit(g_expr)
-    var_collector = CollectVariables(language)
     var_collector.visit(g_expr)
->>>>>>> a8297f7d
     assert len(var_collector.variables) == 0
     return g_expr
 
 
 def process_effect(language, eff_schema, op):
-<<<<<<< HEAD
     # pylint: disable=unused-argument
     if isinstance(eff_schema, (fs.AddEffect, fs.DelEffect)):
-        eff_schema.atom.accept(op)
-=======
-    if isinstance(eff_schema, (fs.AddEffect, fs.DelEffect)):
         op.visit(eff_schema.atom)
->>>>>>> a8297f7d
     elif isinstance(eff_schema, fs.FunctionalEffect):
         op.visit(eff_schema.lhs)
         if isinstance(eff_schema.rhs, Variable):
@@ -42,36 +31,17 @@
             op.visit(eff_schema.rhs)
     elif isinstance(eff_schema, fs.ChoiceEffect):
         op.visit(eff_schema.obj)
-        for x in eff_schema.variables:
-<<<<<<< HEAD
-            x.accept(op)
+        _ = [op.visit(x) for x in eff_schema.variables]
 
     # MRJ: invariant
     var_collector = CollectVariables()
     if isinstance(eff_schema, (fs.AddEffect, fs.DelEffect)):
-        eff_schema.atom.accept(var_collector)
-=======
-            op.visit(x)
-    elif isinstance(eff_schema, fs.LogicalEffect):
-        op.visit(eff_schema)
-
-    # MRJ: invariant
-    var_collector = CollectVariables(language)
-    if isinstance(eff_schema, (fs.AddEffect, fs.DelEffect)):
         var_collector.visit(eff_schema.atom)
->>>>>>> a8297f7d
     elif isinstance(eff_schema, fs.FunctionalEffect):
         var_collector.visit(eff_schema.lhs)
         var_collector.visit(eff_schema.rhs)
     elif isinstance(eff_schema, fs.ChoiceEffect):
         var_collector.visit(eff_schema.obj)
-        for x in eff_schema.variables:
-<<<<<<< HEAD
-            x.accept(var_collector)
-=======
-            var_collector.visit(x)
-    elif isinstance(eff_schema, fs.LogicalEffect):
-        var_collector.visit(eff_schema)
->>>>>>> a8297f7d
+        _ = [var_collector.visit(x) for x in eff_schema.variables]
     assert len(var_collector.variables) == 0
     return eff_schema