--- conflicted
+++ resolved
@@ -52,26 +52,18 @@
             # print('Fluents: {}'.format(','.join([str(x) for x in self.fluent_terms])))
             # print('Statics: {}'.format(','.join([str(x) for x in self.static_terms])))
             self._check_static_not_fluents()
-<<<<<<< HEAD
-            if len(self.fluent_terms) == o_f and \
-                    len(self.static_terms) == o_s:
-=======
             if len(self.fluent_terms) == o_f and len(self.static_terms) == o_s:
->>>>>>> efdcd6e2
                 break
             o_f = len(self.fluent_terms)
             o_s = len(self.static_terms)
 
         self.all_symbols = self.fluent_terms | self.static_terms
-<<<<<<< HEAD
-=======
 
     def compute_fluent_and_statics(self):
         """ Return two sets of predicate symbols, one for fluent and one for statics """
         fluents = set(ref.phi.predicate for ref in self.fluent_terms)
         statics = set(ref.phi.predicate for ref in self.static_terms)
         return fluents, statics
->>>>>>> efdcd6e2
 
     def is_fluent(self, symbol):
         return symbol in self.fluent_terms
