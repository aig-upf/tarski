# -*- coding: utf-8 -*-
from collections import OrderedDict

from ..problem import Problem
from .reaction import Reaction
from .differential_constraints import DifferentialConstraint
from . import errors as err
from .. import fstrips as fs


class HybridProblem(Problem):
    """ A Functional STRIPS Hybrid problem """

    def __init__(self):
        super().__init__()
        self.reactions = OrderedDict()
        self.differential_constraints = OrderedDict()

    def reaction(self, name, parameters, condition, effect):
        if name in self.reactions:
            raise err.DuplicateReactionDefinition(name, self.reactions[name])
        self.reactions[name] = Reaction(self.language, name, parameters, condition, effect)
        return self.reactions[name]

    def has_reaction(self, name):
        return name in self.reactions

    def get_reaction(self, name):
        if not self.has_reaction(name):
            raise err.UndefinedReaction(name)
        return self.reactions[name]

    def differential_constraint(self, name, parameters, condition, variate, ode):
        if name in self.reactions:
            raise err.DuplicateDifferentialConstraintDefinition(name, self.reactions[name])
        self.differential_constraints[name] = DifferentialConstraint(self.language, name, parameters, condition,
                                                                     variate, ode)
        return self.differential_constraints[name]

    def has_differential_constraint(self, name):
        return name in self.differential_constraints

    def get_differential_constraint(self, name):
        if not self.has_differential_constraint(name):
            raise err.UndefinedDifferentialConstraint(name)
        return self.differential_constraints[name]

    def get_symbols(self, pv, ev, cv):
        super().get_symbols(pv, ev, cv)
        for _, react in self.reactions.items():
            pv.visit(react.condition)
            eff = react.effect
            if isinstance(eff, (fs.AddEffect, fs.DelEffect)):
<<<<<<< HEAD
                eff.atom.accept(ev)
            elif isinstance(eff, (fs.FunctionalEffect, fs.ChoiceEffect)):
                eff.lhs.accept(ev)
=======
                ev.visit(eff.atom)
            elif isinstance(eff, fs.FunctionalEffect):
                ev.visit(eff.lhs)
            elif isinstance(eff, fs.ChoiceEffect):
                ev.visit(eff.lhs)
            elif isinstance(eff, fs.LogicalEffect):
                ev.visit(eff.formula)
>>>>>>> a8297f7d
            elif isinstance(eff, fs.BlackBoxEffect):
                for yk in eff.lhs[:, 0]:
                    ev.visit(yk)
            else:
                raise RuntimeError("Effect type '{}' cannot be analysed".format(type(eff)))
        for _, dc in self.differential_constraints.items():
            pv.visit(dc.condition)
            pv.visit(dc.variate)

    def __str__(self):
        return 'FSTRIPS Hybrid Problem "{}", domain "{}"'.format(self.name, self.domain_name)

    __repr__ = __str__<|MERGE_RESOLUTION|>--- conflicted
+++ resolved
@@ -51,19 +51,9 @@
             pv.visit(react.condition)
             eff = react.effect
             if isinstance(eff, (fs.AddEffect, fs.DelEffect)):
-<<<<<<< HEAD
-                eff.atom.accept(ev)
-            elif isinstance(eff, (fs.FunctionalEffect, fs.ChoiceEffect)):
-                eff.lhs.accept(ev)
-=======
                 ev.visit(eff.atom)
-            elif isinstance(eff, fs.FunctionalEffect):
+            elif isinstance(eff, fs.(fs.FunctionalEffect, fs.ChoiceEffect)):
                 ev.visit(eff.lhs)
-            elif isinstance(eff, fs.ChoiceEffect):
-                ev.visit(eff.lhs)
-            elif isinstance(eff, fs.LogicalEffect):
-                ev.visit(eff.formula)
->>>>>>> a8297f7d
             elif isinstance(eff, fs.BlackBoxEffect):
                 for yk in eff.lhs[:, 0]:
                     ev.visit(yk)
