--- conflicted
+++ resolved
@@ -72,11 +72,7 @@
 libc = ctypes.CDLL(None)
 if sys.platform == "darwin":
     stdout_name = '__stdoutp'
-<<<<<<< HEAD
-elif sys.platform == "linux":
-=======
 else:
->>>>>>> 80a33dc5
     stdout_name = 'stdout'
 c_stdout = ctypes.c_void_p.in_dll(libc, stdout_name)
 
