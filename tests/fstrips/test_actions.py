--- conflicted
+++ resolved
@@ -1,8 +1,6 @@
-import pytest
 
 from tarski import fstrips as fs
 from tarski.syntax import *
-from tests.fstrips.hybrid.tasks import create_billiards_world
 
 from ..common import blocksworld
 
@@ -27,7 +25,6 @@
     lang = fs.language()
     t1 = lang.constant('x', 'object')
     t2 = lang.constant('y', 'object')
-<<<<<<< HEAD
     with pytest.raises(err.InvalidEffectError):
         eff = t1 << t2  # i.e. x := y
 
@@ -61,13 +58,4 @@
     F = prob.language.get_function('F')
     v = prob.language.get_function('v')
     eff = fs.ChoiceEffect(fs.OptimizationType.MAXIMIZE, v(x, b), [F(cue, x, b)])
-    assert isinstance(eff,fs.ChoiceEffect)
-=======
-    eff = t1 << t2  # i.e. x := y
-    assert isinstance(eff, fs.FunctionalEffect)
-
-
-def create_noop_action():
-    lang = fs.language()
-    fs.Action(lang, name='noop', parameters=[], precondition=Tautology, effects=[])
->>>>>>> 0cbef8f6
+    assert isinstance(eff,fs.ChoiceEffect)