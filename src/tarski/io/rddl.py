--- conflicted
+++ resolved
@@ -668,14 +668,9 @@
             elif expr.symbol == BFS.MUL:
                 re_sym = 'prod'
             return '{}_{{{}}} ({})'.format(re_sym, ','.join(re_vars), re_expr)
-<<<<<<< HEAD
         elif isinstance(expr, FormulaTerm):
             return self.rewrite(expr.formula)
-        else:
-            raise NotImplementedError
-=======
         raise RuntimeError(f"Unknown expression type for '{expr}'")
->>>>>>> 2d57d464
 
     @staticmethod
     def get_fluent(fl, next_state=False):
