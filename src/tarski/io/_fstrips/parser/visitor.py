# Generated from java-escape by ANTLR 4.5
from antlr4 import *

# This class defines a complete generic visitor for a parse tree produced by fstripsParser.

class fstripsVisitor(ParseTreeVisitor):

    # Visit a parse tree produced by fstripsParser#pddlDoc.
    def visitPddlDoc(self, ctx):
        return self.visitChildren(ctx)


    # Visit a parse tree produced by fstripsParser#domain.
    def visitDomain(self, ctx):
        return self.visitChildren(ctx)


    # Visit a parse tree produced by fstripsParser#domainName.
    def visitDomainName(self, ctx):
        return self.visitChildren(ctx)


    # Visit a parse tree produced by fstripsParser#requireDef.
    def visitRequireDef(self, ctx):
        return self.visitChildren(ctx)


    # Visit a parse tree produced by fstripsParser#declaration_of_types.
    def visitDeclaration_of_types(self, ctx):
        return self.visitChildren(ctx)


    # Visit a parse tree produced by fstripsParser#Integer.
    def visitInteger(self, ctx):
        return self.visitChildren(ctx)


    # Visit a parse tree produced by fstripsParser#Float.
    def visitFloat(self, ctx):
        return self.visitChildren(ctx)


    # Visit a parse tree produced by fstripsParser#Number.
    def visitNumber(self, ctx):
        return self.visitChildren(ctx)


    # Visit a parse tree produced by fstripsParser#NumericBuiltin.
    def visitNumericBuiltin(self, ctx):
        return self.visitChildren(ctx)


    # Visit a parse tree produced by fstripsParser#ObjectBuiltin.
    def visitObjectBuiltin(self, ctx):
        return self.visitChildren(ctx)


    # Visit a parse tree produced by fstripsParser#SimpleNameList.
    def visitSimpleNameList(self, ctx):
        return self.visitChildren(ctx)


    # Visit a parse tree produced by fstripsParser#ComplexNameList.
    def visitComplexNameList(self, ctx):
        return self.visitChildren(ctx)


    # Visit a parse tree produced by fstripsParser#name_list_with_type.
    def visitName_list_with_type(self, ctx):
        return self.visitChildren(ctx)


    # Visit a parse tree produced by fstripsParser#UntypedVariableList.
    def visitUntypedVariableList(self, ctx):
        return self.visitChildren(ctx)


    # Visit a parse tree produced by fstripsParser#TypedVariableList.
    def visitTypedVariableList(self, ctx):
        return self.visitChildren(ctx)


    # Visit a parse tree produced by fstripsParser#variable_list_with_type.
    def visitVariable_list_with_type(self, ctx):
        return self.visitChildren(ctx)


    # Visit a parse tree produced by fstripsParser#typename.
    def visitTypename(self, ctx):
        return self.visitChildren(ctx)


    # Visit a parse tree produced by fstripsParser#primitive_type.
    def visitPrimitive_type(self, ctx):
        return self.visitChildren(ctx)


    # Visit a parse tree produced by fstripsParser#function_definition_block.
    def visitFunction_definition_block(self, ctx):
        return self.visitChildren(ctx)


    # Visit a parse tree produced by fstripsParser#single_function_definition.
    def visitSingle_function_definition(self, ctx):
        return self.visitChildren(ctx)


    # Visit a parse tree produced by fstripsParser#typed_function_definition.
    def visitTyped_function_definition(self, ctx):
        return self.visitChildren(ctx)


    # Visit a parse tree produced by fstripsParser#untyped_function_definition.
    def visitUntyped_function_definition(self, ctx):
        return self.visitChildren(ctx)


    # Visit a parse tree produced by fstripsParser#logical_symbol_name.
    def visitLogical_symbol_name(self, ctx):
        return self.visitChildren(ctx)


    # Visit a parse tree produced by fstripsParser#constant_declaration.
    def visitConstant_declaration(self, ctx):
        return self.visitChildren(ctx)


    # Visit a parse tree produced by fstripsParser#predicate_definition_block.
    def visitPredicate_definition_block(self, ctx):
        return self.visitChildren(ctx)


    # Visit a parse tree produced by fstripsParser#single_predicate_definition.
    def visitSingle_predicate_definition(self, ctx):
        return self.visitChildren(ctx)


    # Visit a parse tree produced by fstripsParser#predicate.
    def visitPredicate(self, ctx):
        return self.visitChildren(ctx)


    # Visit a parse tree produced by fstripsParser#function_name.
    def visitFunction_name(self, ctx):
        return self.visitChildren(ctx)


    # Visit a parse tree produced by fstripsParser#structureDef.
    def visitStructureDef(self, ctx):
        return self.visitChildren(ctx)


    # Visit a parse tree produced by fstripsParser#actionDef.
    def visitActionDef(self, ctx):
        return self.visitChildren(ctx)


    # Visit a parse tree produced by fstripsParser#constraintDef.
    def visitConstraintDef(self, ctx):
        return self.visitChildren(ctx)


    # Visit a parse tree produced by fstripsParser#eventDef.
    def visitEventDef(self, ctx):
        return self.visitChildren(ctx)


    # Visit a parse tree produced by fstripsParser#actionName.
    def visitActionName(self, ctx):
        return self.visitChildren(ctx)


    # Visit a parse tree produced by fstripsParser#constraintSymbol.
    def visitConstraintSymbol(self, ctx):
        return self.visitChildren(ctx)


    # Visit a parse tree produced by fstripsParser#eventSymbol.
    def visitEventSymbol(self, ctx):
        return self.visitChildren(ctx)


    # Visit a parse tree produced by fstripsParser#actionDefBody.
    def visitActionDefBody(self, ctx):
        return self.visitChildren(ctx)


    # Visit a parse tree produced by fstripsParser#TrivialPrecondition.
    def visitTrivialPrecondition(self, ctx):
        return self.visitChildren(ctx)


    # Visit a parse tree produced by fstripsParser#RegularPrecondition.
    def visitRegularPrecondition(self, ctx):
        return self.visitChildren(ctx)


    # Visit a parse tree produced by fstripsParser#TermGoalDesc.
    def visitTermGoalDesc(self, ctx):
        return self.visitChildren(ctx)


    # Visit a parse tree produced by fstripsParser#AndGoalDesc.
    def visitAndGoalDesc(self, ctx):
        return self.visitChildren(ctx)


    # Visit a parse tree produced by fstripsParser#OrGoalDesc.
    def visitOrGoalDesc(self, ctx):
        return self.visitChildren(ctx)


    # Visit a parse tree produced by fstripsParser#NotGoalDesc.
    def visitNotGoalDesc(self, ctx):
        return self.visitChildren(ctx)


    # Visit a parse tree produced by fstripsParser#ImplyGoalDesc.
    def visitImplyGoalDesc(self, ctx):
        return self.visitChildren(ctx)


    # Visit a parse tree produced by fstripsParser#ExistentialGoalDesc.
    def visitExistentialGoalDesc(self, ctx):
        return self.visitChildren(ctx)


    # Visit a parse tree produced by fstripsParser#UniversalGoalDesc.
    def visitUniversalGoalDesc(self, ctx):
        return self.visitChildren(ctx)


    # Visit a parse tree produced by fstripsParser#BuiltinBinaryAtom.
    def visitBuiltinBinaryAtom(self, ctx):
        return self.visitChildren(ctx)


    # Visit a parse tree produced by fstripsParser#atomicTermFormula.
    def visitAtomicTermFormula(self, ctx):
        return self.visitChildren(ctx)


    # Visit a parse tree produced by fstripsParser#TermObject.
    def visitTermObject(self, ctx):
        return self.visitChildren(ctx)


    # Visit a parse tree produced by fstripsParser#TermNumber.
    def visitTermNumber(self, ctx):
        return self.visitChildren(ctx)


    # Visit a parse tree produced by fstripsParser#TermVariable.
    def visitTermVariable(self, ctx):
        return self.visitChildren(ctx)


    # Visit a parse tree produced by fstripsParser#TermTimeStep.
    def visitTermTimeStep(self, ctx):
        return self.visitChildren(ctx)


    # Visit a parse tree produced by fstripsParser#TermFunction.
    def visitTermFunction(self, ctx):
        return self.visitChildren(ctx)


    # Visit a parse tree produced by fstripsParser#GenericFunctionTerm.
    def visitGenericFunctionTerm(self, ctx):
        return self.visitChildren(ctx)


    # Visit a parse tree produced by fstripsParser#BinaryArithmeticFunctionTerm.
    def visitBinaryArithmeticFunctionTerm(self, ctx):
        return self.visitChildren(ctx)


    # Visit a parse tree produced by fstripsParser#UnaryArithmeticFunctionTerm.
    def visitUnaryArithmeticFunctionTerm(self, ctx):
        return self.visitChildren(ctx)


    # Visit a parse tree produced by fstripsParser#derivedDef.
    def visitDerivedDef(self, ctx):
        return self.visitChildren(ctx)


<<<<<<< HEAD
    # Visit a parse tree produced by fstripsParser#FunctionalProcessEffectExpr.
    def visitFunctionalProcessEffectExpr(self, ctx):
        return self.visitChildren(ctx)


    # Visit a parse tree produced by fstripsParser#ConstProcessEffectExpr.
    def visitConstProcessEffectExpr(self, ctx):
        return self.visitChildren(ctx)


    # Visit a parse tree produced by fstripsParser#VariableProcessEffectExpr.
    def visitVariableProcessEffectExpr(self, ctx):
        return self.visitChildren(ctx)


    # Visit a parse tree produced by fstripsParser#processFunctionEff.
    def visitProcessFunctionEff(self, ctx):
        return self.visitChildren(ctx)


    # Visit a parse tree produced by fstripsParser#processConstEff.
    def visitProcessConstEff(self, ctx):
        return self.visitChildren(ctx)


    # Visit a parse tree produced by fstripsParser#processVarEff.
    def visitProcessVarEff(self, ctx):
        return self.visitChildren(ctx)


=======
>>>>>>> 04e494be
    # Visit a parse tree produced by fstripsParser#ConjunctiveEffectFormula.
    def visitConjunctiveEffectFormula(self, ctx):
        return self.visitChildren(ctx)


    # Visit a parse tree produced by fstripsParser#SingleEffect.
    def visitSingleEffect(self, ctx):
        return self.visitChildren(ctx)


    # Visit a parse tree produced by fstripsParser#UniversallyQuantifiedEffect.
    def visitUniversallyQuantifiedEffect(self, ctx):
        return self.visitChildren(ctx)


    # Visit a parse tree produced by fstripsParser#SingleConditionalEffect.
    def visitSingleConditionalEffect(self, ctx):
        return self.visitChildren(ctx)


    # Visit a parse tree produced by fstripsParser#MultipleConditionalEffect.
    def visitMultipleConditionalEffect(self, ctx):
        return self.visitChildren(ctx)


    # Visit a parse tree produced by fstripsParser#AtomicEffect.
    def visitAtomicEffect(self, ctx):
        return self.visitChildren(ctx)


    # Visit a parse tree produced by fstripsParser#AssignConstant.
    def visitAssignConstant(self, ctx):
        return self.visitChildren(ctx)


    # Visit a parse tree produced by fstripsParser#AssignEffect.
    def visitAssignEffect(self, ctx):
        return self.visitChildren(ctx)


    # Visit a parse tree produced by fstripsParser#DeleteAtomEffect.
    def visitDeleteAtomEffect(self, ctx):
        return self.visitChildren(ctx)


    # Visit a parse tree produced by fstripsParser#AddAtomEffect.
    def visitAddAtomEffect(self, ctx):
        return self.visitChildren(ctx)


    # Visit a parse tree produced by fstripsParser#builtin_binary_function.
    def visitBuiltin_binary_function(self, ctx):
        return self.visitChildren(ctx)


    # Visit a parse tree produced by fstripsParser#builtin_unary_function.
    def visitBuiltin_unary_function(self, ctx):
        return self.visitChildren(ctx)


    # Visit a parse tree produced by fstripsParser#builtin_binary_predicate.
    def visitBuiltin_binary_predicate(self, ctx):
        return self.visitChildren(ctx)


    # Visit a parse tree produced by fstripsParser#assignOp.
    def visitAssignOp(self, ctx):
        return self.visitChildren(ctx)


    # Visit a parse tree produced by fstripsParser#problem.
    def visitProblem(self, ctx):
        return self.visitChildren(ctx)


    # Visit a parse tree produced by fstripsParser#problemMeta.
    def visitProblemMeta(self, ctx):
        return self.visitChildren(ctx)


    # Visit a parse tree produced by fstripsParser#problemDecl.
    def visitProblemDecl(self, ctx):
        return self.visitChildren(ctx)


    # Visit a parse tree produced by fstripsParser#problemDomain.
    def visitProblemDomain(self, ctx):
        return self.visitChildren(ctx)


    # Visit a parse tree produced by fstripsParser#object_declaration.
    def visitObject_declaration(self, ctx):
        return self.visitChildren(ctx)


    # Visit a parse tree produced by fstripsParser#boundsDecl.
    def visitBoundsDecl(self, ctx):
        return self.visitChildren(ctx)


    # Visit a parse tree produced by fstripsParser#typeBoundsDefinition.
    def visitTypeBoundsDefinition(self, ctx):
        return self.visitChildren(ctx)


    # Visit a parse tree produced by fstripsParser#init.
    def visitInit(self, ctx):
        return self.visitChildren(ctx)


    # Visit a parse tree produced by fstripsParser#InitPositiveLiteral.
    def visitInitPositiveLiteral(self, ctx):
        return self.visitChildren(ctx)


    # Visit a parse tree produced by fstripsParser#InitNegativeLiteral.
    def visitInitNegativeLiteral(self, ctx):
        return self.visitChildren(ctx)


    # Visit a parse tree produced by fstripsParser#InitFunctionAssignment.
    def visitInitFunctionAssignment(self, ctx):
        return self.visitChildren(ctx)


    # Visit a parse tree produced by fstripsParser#flat_term.
    def visitFlat_term(self, ctx):
        return self.visitChildren(ctx)


    # Visit a parse tree produced by fstripsParser#flat_atom.
    def visitFlat_atom(self, ctx):
        return self.visitChildren(ctx)


    # Visit a parse tree produced by fstripsParser#symbolic_constant.
    def visitSymbolic_constant(self, ctx):
        return self.visitChildren(ctx)


    # Visit a parse tree produced by fstripsParser#numeric_constant.
    def visitNumeric_constant(self, ctx):
        return self.visitChildren(ctx)


    # Visit a parse tree produced by fstripsParser#goal.
    def visitGoal(self, ctx):
        return self.visitChildren(ctx)


    # Visit a parse tree produced by fstripsParser#probConstraints.
    def visitProbConstraints(self, ctx):
        return self.visitChildren(ctx)


    # Visit a parse tree produced by fstripsParser#ConjunctionOfConstraints.
    def visitConjunctionOfConstraints(self, ctx):
        return self.visitChildren(ctx)


    # Visit a parse tree produced by fstripsParser#UniversallyQuantifiedConstraint.
    def visitUniversallyQuantifiedConstraint(self, ctx):
        return self.visitChildren(ctx)


    # Visit a parse tree produced by fstripsParser#PreferenceConstraint.
    def visitPreferenceConstraint(self, ctx):
        return self.visitChildren(ctx)


    # Visit a parse tree produced by fstripsParser#PlainConstraintList.
    def visitPlainConstraintList(self, ctx):
        return self.visitChildren(ctx)


    # Visit a parse tree produced by fstripsParser#ProblemMetric.
    def visitProblemMetric(self, ctx):
        return self.visitChildren(ctx)


    # Visit a parse tree produced by fstripsParser#optimization.
    def visitOptimization(self, ctx):
        return self.visitChildren(ctx)


    # Visit a parse tree produced by fstripsParser#FunctionalExprMetric.
    def visitFunctionalExprMetric(self, ctx):
        return self.visitChildren(ctx)


    # Visit a parse tree produced by fstripsParser#CompositeMetric.
    def visitCompositeMetric(self, ctx):
        return self.visitChildren(ctx)


    # Visit a parse tree produced by fstripsParser#TotalTimeMetric.
    def visitTotalTimeMetric(self, ctx):
        return self.visitChildren(ctx)


    # Visit a parse tree produced by fstripsParser#IsViolatedMetric.
    def visitIsViolatedMetric(self, ctx):
        return self.visitChildren(ctx)


    # Visit a parse tree produced by fstripsParser#terminalCost.
    def visitTerminalCost(self, ctx):
        return self.visitChildren(ctx)


    # Visit a parse tree produced by fstripsParser#stageCost.
    def visitStageCost(self, ctx):
        return self.visitChildren(ctx)


    # Visit a parse tree produced by fstripsParser#ConjunctiveConstraint.
    def visitConjunctiveConstraint(self, ctx):
        return self.visitChildren(ctx)


    # Visit a parse tree produced by fstripsParser#ForallConstraint.
    def visitForallConstraint(self, ctx):
        return self.visitChildren(ctx)


    # Visit a parse tree produced by fstripsParser#AtEndConstraint.
    def visitAtEndConstraint(self, ctx):
        return self.visitChildren(ctx)


    # Visit a parse tree produced by fstripsParser#AlwaysConstraint.
    def visitAlwaysConstraint(self, ctx):
        return self.visitChildren(ctx)


    # Visit a parse tree produced by fstripsParser#SometimeConstraint.
    def visitSometimeConstraint(self, ctx):
        return self.visitChildren(ctx)


    # Visit a parse tree produced by fstripsParser#WithinConstraint.
    def visitWithinConstraint(self, ctx):
        return self.visitChildren(ctx)


    # Visit a parse tree produced by fstripsParser#AtMostOnceConstraint.
    def visitAtMostOnceConstraint(self, ctx):
        return self.visitChildren(ctx)


    # Visit a parse tree produced by fstripsParser#SometimeAfterConstraint.
    def visitSometimeAfterConstraint(self, ctx):
        return self.visitChildren(ctx)


    # Visit a parse tree produced by fstripsParser#SometimeBeforeConstraint.
    def visitSometimeBeforeConstraint(self, ctx):
        return self.visitChildren(ctx)


    # Visit a parse tree produced by fstripsParser#AlwaysWithinConstraint.
    def visitAlwaysWithinConstraint(self, ctx):
        return self.visitChildren(ctx)


    # Visit a parse tree produced by fstripsParser#HoldDuringConstraint.
    def visitHoldDuringConstraint(self, ctx):
        return self.visitChildren(ctx)


    # Visit a parse tree produced by fstripsParser#HoldAfterConstraint.
    def visitHoldAfterConstraint(self, ctx):
        return self.visitChildren(ctx)


    # Visit a parse tree produced by fstripsParser#AlternativeAlwaysConstraint.
    def visitAlternativeAlwaysConstraint(self, ctx):
        return self.visitChildren(ctx)

<|MERGE_RESOLUTION|>--- conflicted
+++ resolved
@@ -285,39 +285,6 @@
         return self.visitChildren(ctx)
 
 
-<<<<<<< HEAD
-    # Visit a parse tree produced by fstripsParser#FunctionalProcessEffectExpr.
-    def visitFunctionalProcessEffectExpr(self, ctx):
-        return self.visitChildren(ctx)
-
-
-    # Visit a parse tree produced by fstripsParser#ConstProcessEffectExpr.
-    def visitConstProcessEffectExpr(self, ctx):
-        return self.visitChildren(ctx)
-
-
-    # Visit a parse tree produced by fstripsParser#VariableProcessEffectExpr.
-    def visitVariableProcessEffectExpr(self, ctx):
-        return self.visitChildren(ctx)
-
-
-    # Visit a parse tree produced by fstripsParser#processFunctionEff.
-    def visitProcessFunctionEff(self, ctx):
-        return self.visitChildren(ctx)
-
-
-    # Visit a parse tree produced by fstripsParser#processConstEff.
-    def visitProcessConstEff(self, ctx):
-        return self.visitChildren(ctx)
-
-
-    # Visit a parse tree produced by fstripsParser#processVarEff.
-    def visitProcessVarEff(self, ctx):
-        return self.visitChildren(ctx)
-
-
-=======
->>>>>>> 04e494be
     # Visit a parse tree produced by fstripsParser#ConjunctiveEffectFormula.
     def visitConjunctiveEffectFormula(self, ctx):
         return self.visitChildren(ctx)
