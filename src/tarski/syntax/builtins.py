from enum import Enum


class BuiltinPredicateSymbol(Enum):
    EQ = "="
    NE = "!="
    LT = "<"
    LE = "<="
    GT = ">"
    GE = ">="

    def __str__(self):
        return self.value.lower()

    @staticmethod
    def complement(v):
        complement_table = {
            BuiltinPredicate.EQ: BuiltinPredicate.NE,
            BuiltinPredicate.NE: BuiltinPredicate.EQ,
            BuiltinPredicate.LT: BuiltinPredicate.GE,
            BuiltinPredicate.GT: BuiltinPredicate.LE,
            BuiltinPredicate.GE: BuiltinPredicate.LT,
            BuiltinPredicate.LE: BuiltinPredicate.GT
        }
        return complement_table[v]

class BuiltinFunctionSymbol(Enum):
    ADD = "+"
    SUB = "-"
    MUL = "*"
    DIV = "/"
    # ...

<<<<<<< HEAD
def create_atom(symbol: BuiltinPredicate, lhs, rhs):
    from .terms import Term
    from .formulas import Atom

    assert isinstance(lhs, lhs.language.Term)
    assert isinstance(rhs, lhs.language.Term)

    language = lhs.language
    if language != rhs.language:
        raise err.LanguageMismatch(rhs, rhs.language, language)
=======
    def __str__(self):
        return self.value.lower()
>>>>>>> 650fba29


def is_builtin_predicate(predicate):
    return isinstance(predicate.symbol, BuiltinPredicateSymbol)

<<<<<<< HEAD
    predicate = language.get_predicate(symbol)
    predicate.builtin = True
    return Atom(predicate, [lhs, rhs])
=======
>>>>>>> 650fba29

def is_builtin_function(fun):
    return isinstance(fun.symbol, BuiltinFunctionSymbol)


def get_equality_predicates():
    return [BuiltinPredicateSymbol.EQ, BuiltinPredicateSymbol.NE]


def get_arithmetic_predicates():
    return [BuiltinPredicateSymbol.LT, BuiltinPredicateSymbol.LE, BuiltinPredicateSymbol.GT, BuiltinPredicateSymbol.GE]


def get_arithmetic_functions():
    return [BuiltinFunctionSymbol.ADD, BuiltinFunctionSymbol.SUB, BuiltinFunctionSymbol.MUL, BuiltinFunctionSymbol.DIV]


def get_predicate_from_symbol(symbol: str):
    return BuiltinPredicateSymbol(symbol)


def get_function_from_symbol(symbol: str):
    return BuiltinFunctionSymbol(symbol)

# def eq(lhs, rhs):
#     return create_atom(BuiltinPredicate.EQ, lhs, rhs)
#
#
# def ne(lhs, rhs):
#     return create_atom(BuiltinPredicate.NE, lhs, rhs)
#
#
# def lt(lhs, rhs):
#     return create_atom(BuiltinPredicate.LT, lhs, rhs)
#
#
# def gt(lhs, rhs):
#     return create_atom(BuiltinPredicate.GT, lhs, rhs)
#
#
# def le(lhs, rhs):
#     return create_atom(BuiltinPredicate.LE, lhs, rhs)
#
#
# def ge(lhs, rhs):
#     return create_atom(BuiltinPredicate.GE, lhs, rhs)<|MERGE_RESOLUTION|>--- conflicted
+++ resolved
@@ -1,5 +1,6 @@
 from enum import Enum
 
+from .. import errors as err
 
 class BuiltinPredicateSymbol(Enum):
     EQ = "="
@@ -12,17 +13,6 @@
     def __str__(self):
         return self.value.lower()
 
-    @staticmethod
-    def complement(v):
-        complement_table = {
-            BuiltinPredicate.EQ: BuiltinPredicate.NE,
-            BuiltinPredicate.NE: BuiltinPredicate.EQ,
-            BuiltinPredicate.LT: BuiltinPredicate.GE,
-            BuiltinPredicate.GT: BuiltinPredicate.LE,
-            BuiltinPredicate.GE: BuiltinPredicate.LT,
-            BuiltinPredicate.LE: BuiltinPredicate.GT
-        }
-        return complement_table[v]
 
 class BuiltinFunctionSymbol(Enum):
     ADD = "+"
@@ -31,40 +21,32 @@
     DIV = "/"
     # ...
 
-<<<<<<< HEAD
+    def __str__(self):
+        return self.value.lower()
+
+def create_symbols_for_language(lang):
+    obj = lang.get_sort('object')
+    for s in BuiltinPredicate:
+        p = lang.predicate(s, obj, obj)
+
+def is_builtin_predicate(predicate):
+    return isinstance(predicate.symbol, BuiltinPredicateSymbol)
+
 def create_atom(symbol: BuiltinPredicate, lhs, rhs):
     from .terms import Term
     from .formulas import Atom
 
-    assert isinstance(lhs, lhs.language.Term)
-    assert isinstance(rhs, lhs.language.Term)
+def is_builtin_function(fun):
+    return isinstance(fun.symbol, BuiltinFunctionSymbol)
 
     language = lhs.language
     if language != rhs.language:
         raise err.LanguageMismatch(rhs, rhs.language, language)
-=======
-    def __str__(self):
-        return self.value.lower()
->>>>>>> 650fba29
-
-
-def is_builtin_predicate(predicate):
-    return isinstance(predicate.symbol, BuiltinPredicateSymbol)
-
-<<<<<<< HEAD
-    predicate = language.get_predicate(symbol)
-    predicate.builtin = True
-    return Atom(predicate, [lhs, rhs])
-=======
->>>>>>> 650fba29
-
-def is_builtin_function(fun):
-    return isinstance(fun.symbol, BuiltinFunctionSymbol)
-
 
 def get_equality_predicates():
     return [BuiltinPredicateSymbol.EQ, BuiltinPredicateSymbol.NE]
 
+    # TODO AT THE MOMENT WE DO NOT CHECK FOR TYPE SAFETY WITH BUILT-IN TYPES
 
 def get_arithmetic_predicates():
     return [BuiltinPredicateSymbol.LT, BuiltinPredicateSymbol.LE, BuiltinPredicateSymbol.GT, BuiltinPredicateSymbol.GE]
