--- conflicted
+++ resolved
@@ -50,20 +50,9 @@
 
 **Testing**. All of Tarski's tests live under the `tests` directory.
 To run them, you just need to run `pytest` (`pip install pytest`) on the root directory.
-<<<<<<< HEAD
-You can also run `tox` (`pip install tox`) to have some additional checks (e.g., style checks) run.
-
-
-
-## Software Requirements
-Tarski requires Python >= 3.6.
-The above installation instructions will install transparently for you a number of additional dependencies, among which
-`numpy`, `scipy` and `pyrddl`.
-=======
 You can also run the tests through `tox` (`pip install tox`), for which several testing environments
 [have been defined](tox.ini), e.g. to test the framework under different Python versions or apply static
 analysis to the code.
->>>>>>> e81fb3f3
 
 
 ## Known Limitations
