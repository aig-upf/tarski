# -*- coding: utf-8 -*-
from .problem import Problem
from .action import  Action
from .task_index import TaskIndex

<<<<<<< HEAD
from .fstrips import Problem, Action, Effect, AddEffect, DelEffect, FunctionalEffect, UniversalEffect, language
=======
def create_fs_task(problem):
    """ Create a problem domain and instance and perform the appropriate validity checks """
    domain_name = problem.language.name
    instance_name = problem.name

    task = TaskIndex(domain_name, instance_name)
    task.process_symbols(problem)
    task.process_state_variables()
    #task.process_initial_state(problem.init)
    #task.process_actions(problem.actions)
    #task.process_processes([])
    #task.process_events([])
    #task.process_goal(problem.goal)
    # @TODO: differentiate state constraints and axioms
    #task.process_state_constraints(problem.constraints)
    #task.process_axioms(fd_task.axioms)
    # @TODO: no metric for these guys?
    #task.process_metric(None)
    return task


def create_fs_plus_task(problem):
    """ Create a problem domain and instance and perform the appropiate validty checks """
    task = TaskIndex(domain_name, instance_name)
    task.process_symbols(problem)
    task.process_state_variables()
    #task.process_initial_state(problem.init)
    #task.process_actions(problem.actions)
    #task.process_processes(problem.processes)
    #task.process_events(problem.events)
    #task.process_goal(problem.goal)
    #task.process_state_constraints(problem.constraints)
    #task.process_lifted_state_constraints(problem.constraint_schemata)
    #task.process_axioms(problem.axioms)
    #task.process_metric(problem.metric)
    return task
>>>>>>> 38919db4
<|MERGE_RESOLUTION|>--- conflicted
+++ resolved
@@ -2,10 +2,8 @@
 from .problem import Problem
 from .action import  Action
 from .task_index import TaskIndex
+from .fstrips import Problem, Action, Effect, AddEffect, DelEffect, FunctionalEffect, UniversalEffect, language
 
-<<<<<<< HEAD
-from .fstrips import Problem, Action, Effect, AddEffect, DelEffect, FunctionalEffect, UniversalEffect, language
-=======
 def create_fs_task(problem):
     """ Create a problem domain and instance and perform the appropriate validity checks """
     domain_name = problem.language.name
@@ -41,5 +39,4 @@
     #task.process_lifted_state_constraints(problem.constraint_schemata)
     #task.process_axioms(problem.axioms)
     #task.process_metric(problem.metric)
-    return task
->>>>>>> 38919db4
+    return task