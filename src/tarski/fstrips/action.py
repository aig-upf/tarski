

class Action(object):
    """ A (possibly lifted) planning action """

    def __init__(self, language, name, parameters, precondition, effects):
        self.name = name
        self.language = language
        self.parameters = parameters
        self.precondition = precondition
        self.effects = effects

    def dump(self):
        return dict(name=self.name,
                    params=[par.dump() for par in self.parameters],
                    precondition=self.precondition.dump(),
                    effects=[eff.dump() for eff in self.effects.dump()])

<<<<<<< HEAD
    def ident(self):
        params = ', '.join([str(o) for o in self.parameters])
        return '{}({})'.format(self.name,params)

=======
>>>>>>> 4a811602
    def __str__(self):
        tokens = ['action {}:'.format(self.name),
                  'pre=({})'.format(self.precondition),
                  'eff=({})'.format(' & '.join(str(eff) for eff in self.effects))]
        return '\n'.join(tokens)<|MERGE_RESOLUTION|>--- conflicted
+++ resolved
@@ -1,4 +1,4 @@
-
+from . import errors as err
 
 class Action(object):
     """ A (possibly lifted) planning action """
@@ -16,13 +16,10 @@
                     precondition=self.precondition.dump(),
                     effects=[eff.dump() for eff in self.effects.dump()])
 
-<<<<<<< HEAD
     def ident(self):
         params = ', '.join([str(o) for o in self.parameters])
-        return '{}({})'.format(self.name,params)
+        return '{}({})'.format(self.name, params)
 
-=======
->>>>>>> 4a811602
     def __str__(self):
         tokens = ['action {}:'.format(self.name),
                   'pre=({})'.format(self.precondition),
