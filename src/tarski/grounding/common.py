--- conflicted
+++ resolved
@@ -33,56 +33,4 @@
 
     @staticmethod
     def from_atom(atom):
-<<<<<<< HEAD
-        return StateVariableLite(atom.predicate, atom.subterms)
-
-
-def approximate_symbol_fluency(problem):
-    """ Sort out all predicate and function symbols of a given problem into static and fluent symbols.
-
-    Fluent symbols are those whose denotation might (in principle) be affected by the effect of some action schema;
-    the rest are static symbols. This methods works on a purely syntactic basis, and does not take into account any
-    reachability information, nor whether the action schemas can be detected as unapplicable at preprocessing. This
-    for instance means that an action a(x) with precondition False and atomic add effect "p(x)" will be taken as
-    evidence that predicate symbol "p" is fluent. It also means that "fluency" is only considered at the symbol
-    level (i.e. "p" is either fluent or static), not at the state variable level (where e.g. p(a) could be seen as
-    static, and p(b) as fluent).
-
-    The results of this method overapproaximate the set of symbol fluents (i.e. false positives are possible, false
-    negatives are not).
-
-    This can be used as a basis for a finer-grained analysis that can be performed e.g. with the ASP-based reachability
-    grounder.
-    """
-    lang = problem.language
-    all_symbols = set(lang.functions) | set(lang.predicates)
-
-    # All symbols appearing on some action, process or event effect are fluent
-    fluents = set()
-    for action in problem.actions.values():
-        for eff in action.effects:
-            symbols = _compute_effect_head_symbol(eff)
-            if isinstance(symbols, list):
-                fluents |= set(symbols)
-            else:
-                fluents |= set([symbols])
-    # fluents = set(_compute_effect_head_symbol(eff) for action in problem.actions.values() for eff in action.effects)
-
-    # The rest of symbols are considered static
-    statics = set(s for s in all_symbols if not s.builtin and s not in fluents)
-    return fluents, statics
-
-
-def _compute_effect_head_symbol(effect):
-    """ Return the symbol affected by a given effect. """
-    if isinstance(effect, (AddEffect, DelEffect)):
-        return effect.atom.predicate
-    elif isinstance(effect, FunctionalEffect):
-        return effect.lhs.symbol
-    elif isinstance(effect, LinearEffect):
-        return [lhs.symbol for lhs in effect.y[:,0]]
-    else:
-        raise err.UnexpectedElementType(effect)
-=======
-        return StateVariableLite(atom.predicate, atom.subterms)
->>>>>>> d6fc90b2
+        return StateVariableLite(atom.predicate, atom.subterms)