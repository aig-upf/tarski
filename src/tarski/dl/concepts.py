"""

"""
from ..syntax import Predicate, Function
from ..utils.algorithms import transitive_closure
from .errors import ArityDLMismatch


class NullaryAtom:
    ARITY = 0

    def __init__(self, predicate):
        assert isinstance(predicate, Predicate)
        _check_arity("nullary atom", 0, predicate)
        self.name = predicate.symbol
        self.depth = 0
        self.hash = hash((self.__class__, self.name))

    def __hash__(self):
        return self.hash

    def __eq__(self, other):
        return (hasattr(other, 'hash') and self.hash == other.hash and self.__class__ is other.__class__ and
                self.name == other.name)

    def __repr__(self):
        return "{}".format(self.name)

    __str__ = __repr__

    def extension(self, cache, state):
        return cache.nullary_value(self, state)


class GoalNullaryAtom(NullaryAtom):
    def __repr__(self):
        return "{}_g".format(self.name)

    __str__ = __repr__


class Concept:
    ARITY = 1

    def __init__(self, sort, size):
        assert isinstance(sort, str)
        self.sort = sort
        self.size = size

    def extension(self, cache, state):
        raise NotImplementedError()

    def flatten(self):
        raise NotImplementedError()


class Role:
    ARITY = 2

    def __init__(self, sort, size):
        assert len(sort) == self.ARITY
        self.sort = sort
        self.size = size

    def extension(self, cache, state):
        raise NotImplementedError()

    def flatten(self):
        raise NotImplementedError()


class UniversalConcept(Concept):
    def __init__(self, universal_sort):
        Concept.__init__(self, universal_sort, 0)
        self.hash = hash(self.__class__)

    def __hash__(self):
        return self.hash

    def __eq__(self, other):
        return self.__class__ is other.__class__

    def extension(self, cache, state):
        return cache.as_bitarray(self, state)

    def __repr__(self):
        return '<universe>'

    __str__ = __repr__

    def flatten(self):
        return [self]


class EmptyConcept(Concept):
    def __init__(self, universal_sort):
        Concept.__init__(self, universal_sort, 0)
        self.hash = hash(self.__class__)

    def __hash__(self):
        return self.hash

    def __eq__(self, other):
        return self.__class__ is other.__class__

    def extension(self, cache, state):
        return cache.as_bitarray(self, state)

    def __repr__(self):
        return '<empty>'

    __str__ = __repr__

    def flatten(self):
        return [self]


class NominalConcept(Concept):
    def __init__(self, name, sort):
        Concept.__init__(self, sort.name, 1)
        self.name = name
        self.hash = hash((self.__class__, self.name))

    def __hash__(self):
        return self.hash

    def __eq__(self, other):
        return (hasattr(other, 'hash') and self.hash == other.hash and self.__class__ is other.__class__ and
                self.name == other.name)

    def extension(self, cache, state):
        singleton = {cache.universe.index(self.name)}
        return cache.compress(singleton, self.ARITY)

    def __repr__(self):
        return "{{{}}}".format(self.name)

    __str__ = __repr__

    def flatten(self):
        return [self]


class PrimitiveConcept(Concept):
    def __init__(self, predicate):
        assert isinstance(predicate, (Predicate, Function))
        _check_arity("concept", 1, predicate)
<<<<<<< HEAD
        Concept.__init__(self, predicate.sort[0].name, 0)
=======

        Concept.__init__(self, predicate.sort[0].name, 1)
>>>>>>> 62d0c829
        self.name = predicate.symbol  # This is a bit aggressive, but we assume that predicate names are unique
        self.hash = hash((self.__class__, self.name))

    def __hash__(self):
        return self.hash

    def __eq__(self, other):
        return (hasattr(other, 'hash') and self.hash == other.hash and self.__class__ is other.__class__ and
                self.name == other.name)

    def extension(self, cache, state):
        return cache.as_bitarray(self, state)

    def __repr__(self):
        return "{}".format(self.name)

    __str__ = __repr__

    def flatten(self):
        return [self]


class GoalConcept(PrimitiveConcept):
    def __repr__(self):
        return "{}_g".format(self.name)

    __str__ = __repr__


class NotConcept(Concept):
    def __init__(self, c, universal_sort):
        assert isinstance(c, Concept)
        Concept.__init__(self, universal_sort.name, 1 + c.size)
        self.c = c
        self.hash = hash((self.__class__, self.c))

    def __hash__(self):
        return self.hash

    def __eq__(self, other):
        return (hasattr(other, 'hash') and self.hash == other.hash and self.__class__ is other.__class__ and
                self.c == other.c)

    def extension(self, cache, state):
        ext_c = cache.as_bitarray(self.c, state)
        return ~ext_c

    def __repr__(self):
        return 'Not({})'.format(self.c)

    __str__ = __repr__

    def flatten(self):
        return [self] + self.c.flatten()


class AndConcept(Concept):
    def __init__(self, c1, c2, sort):
        assert isinstance(c1, Concept)
        assert isinstance(c2, Concept)
        Concept.__init__(self, sort, 1 + c1.size + c2.size)
        self.c1 = c1
        self.c2 = c2
        self.hash = hash((self.__class__, self.c1, self.c2))

    def __hash__(self):
        return self.hash

    def __eq__(self, other):
        return (hasattr(other, 'hash') and self.hash == other.hash and self.__class__ is other.__class__ and
                self.c1 == other.c1 and
                self.c2 == other.c2)

    def extension(self, cache, state):
        ext_c1 = cache.as_bitarray(self.c1, state)
        ext_c2 = cache.as_bitarray(self.c2, state)
        return ext_c1 & ext_c2

    def __repr__(self):
        return 'And({}, {})'.format(self.c1, self.c2)

    __str__ = __repr__

    def flatten(self):
        return [self] + self.c1.flatten() + self.c2.flatten()


class ExistsConcept(Concept):
    def __init__(self, r, c):
        assert isinstance(r, Role)
        assert isinstance(c, Concept)
        # The sort of an exists-concept is that of the first element of the relation
        Concept.__init__(self, r.sort[0], 1 + r.size + c.size)
        self.r = r
        self.c = c
        self.hash = hash((self.__class__, self.r, self.c))

    def __hash__(self):
        return self.hash

    def __eq__(self, other):
        return (hasattr(other, 'hash') and self.hash == other.hash and self.__class__ is other.__class__ and
                self.c == other.c and
                self.r == other.r)

    def extension(self, cache, state):
        ext_c = cache.as_set(self.c, state)
        ext_r = cache.as_set(self.r, state)
        # result = [x for x in objects if [z for (y, z) in ext_r if y == x and z in ext_c]]
        result = set(x for x, y in ext_r if y in ext_c)
        return cache.compress(result, self.ARITY)

    def __repr__(self):
        return 'Exists({},{})'.format(self.r, self.c)

    __str__ = __repr__

    def flatten(self):
        return [self] + self.r.flatten() + self.c.flatten()


class ForallConcept(Concept):
    def __init__(self, r, c):
        assert isinstance(r, Role)
        assert isinstance(c, Concept)
        # The sort of a forall-concept is that of the first element of the relation # TODO Check this
        Concept.__init__(self, r.sort[0], 1 + r.size + c.size)
        self.r = r
        self.c = c
        self.hash = hash((self.__class__, self.r, self.c))

    def __hash__(self):
        return self.hash

    def __eq__(self, other):
        return (hasattr(other, 'hash') and self.hash == other.hash and self.__class__ is other.__class__ and
                self.c == other.c and
                self.r == other.r)

    def extension(self, cache, state):
        universe = cache.universe_set
        ext_c = cache.as_set(self.c, state)
        ext_r = cache.as_set(self.r, state)
        # cache[self] = result = set(x for x in objects if objects ==
        #  [y for y in objects if (x, y) not in ext_r or y in ext_c])
        result = set()
        for x in universe:  # TODO COULD BE OPTIMIZED, E.G. IF R HAS EMPTY EXTENSION, ETC.
            ys = ext_c.union(y for y in universe if (x, y) not in ext_r)
            if len(universe) == len(ys):  # No need to compare the sets, as objects has max possible length
                result.add(x)
        return cache.compress(result, self.ARITY)

    def __repr__(self):
        return 'Forall({},{})'.format(self.r, self.c)

    __str__ = __repr__

    def flatten(self):
        return [self] + self.r.flatten() + self.c.flatten()


class EqualConcept(Concept):
    def __init__(self, r1, r2, sort):
        assert isinstance(r1, Role)
        assert isinstance(r2, Role)
        Concept.__init__(self, sort, 1 + r1.size + r2.size)
        self.r1 = r1
        self.r2 = r2
        self.hash = hash((self.__class__, self.r1, self.r2))

    def __hash__(self):
        return self.hash

    def __eq__(self, other):
        return (hasattr(other, 'hash') and self.hash == other.hash and self.__class__ is other.__class__ and
                self.r1 == other.r1 and
                self.r2 == other.r2)

    def extension(self, cache, state):
        universe = cache.universe_set
        ext_r1 = cache.as_set(self.r1, state)
        ext_r2 = cache.as_set(self.r2, state)

        # cache[self] = result = [x for x in objects if [z for (y, z) in
        # ext_r1 if y == x] == [z for (y, z) in ext_r2 if y == x]]
        result = set()
        for x in universe:
            left = set(z for (y, z) in ext_r1 if y == x)
            right = set(z for (y, z) in ext_r2 if y == x)
            if left == right:
                result.add(x)
        return cache.compress(result, self.ARITY)

    def __repr__(self):
        return 'Equal({},{})'.format(self.r1, self.r2)

    __str__ = __repr__

    def flatten(self):
        return [self] + self.r1.flatten() + self.r2.flatten()


class PrimitiveRole(Role):
    def __init__(self, predicate):
        assert isinstance(predicate, (Predicate, Function))
        _check_arity("role", 2, predicate)
<<<<<<< HEAD
        super().__init__([s.name for s in predicate.sort], 0)
=======

        super().__init__([s.name for s in predicate.sort], 1)
>>>>>>> 62d0c829
        self.name = predicate.symbol

        # This is a bit aggressive, but we assume that predicate names are unique
        self.hash = hash((self.__class__, self.name))

    def __hash__(self):
        return self.hash

    def __eq__(self, other):
        return (hasattr(other, 'hash') and self.hash == other.hash and self.__class__ is other.__class__ and
                self.name == other.name)

    def extension(self, cache, state):
        return cache.as_bitarray(self, state)

    def __repr__(self):
        return '{}'.format(self.name)

    __str__ = __repr__

    def flatten(self):
        return [self]


class GoalRole(PrimitiveRole):
    def __repr__(self):
        return "{}_g".format(self.name)

    __str__ = __repr__


class InverseRole(Role):
    def __init__(self, r):
        assert isinstance(r, Role)
        s1, s2 = r.sort
        super().__init__([s2, s1], 1 + r.size)
        self.r = r
        self.hash = hash((self.__class__, self.r))

    def __hash__(self):
        return self.hash

    def __eq__(self, other):
        return (hasattr(other, 'hash') and self.hash == other.hash and self.__class__ is other.__class__ and
                self.r == other.r)

    def extension(self, cache, state):
        ext_r = cache.as_set(self.r, state)
        result = set((y, x) for (x, y) in ext_r)
        return cache.compress(result, self.ARITY)

    def __repr__(self):
        return 'Inverse({})'.format(self.r)

    __str__ = __repr__

    def flatten(self):
        return [self] + self.r.flatten()


class StarRole(Role):
    def __init__(self, r):
        assert isinstance(r, Role)
        Role.__init__(self, r.sort, 1 + r.size)
        self.r = r
        self.hash = hash((self.__class__, self.r))

    def __hash__(self):
        return self.hash

    def __eq__(self, other):
        return (hasattr(other, 'hash') and self.hash == other.hash and self.__class__ is other.__class__ and
                self.r == other.r)

    def extension(self, cache, state):
        ext_r = cache.as_set(self.r, state)
        result = set(transitive_closure(ext_r))
        return cache.compress(result, self.ARITY)

    def __repr__(self):
        return 'Star({})'.format(self.r)

    __str__ = __repr__

    def flatten(self):
        return [self] + self.r.flatten()


class CompositionRole(Role):
    def __init__(self, r1, r2):
        assert isinstance(r1, Role)
        assert isinstance(r2, Role)
        Role.__init__(self, [r1.sort[0], r2.sort[1]], 1 + r1.size + r2.size)
        self.r1 = r1
        self.r2 = r2
        self.hash = hash((self.__class__, self.r1, self.r2))

    def __hash__(self):
        return self.hash

    def __eq__(self, other):
        return (hasattr(other, 'hash') and self.hash == other.hash and self.__class__ is other.__class__ and
                self.r1 == other.r1 and
                self.r2 == other.r2)

    def extension(self, cache, state):
        ext_r1 = cache.as_set(self.r1, state)
        ext_r2 = cache.as_set(self.r2, state)
        result = set()
        for a, b in ext_r1:
            for x, y in ext_r2:
                if b == x:
                    result.add((a, y))
                    break  # i.e. break the inner loop
        # for (x, u) in ext_r1:
        #     result.extend((x, z) for (y, z) in ext_r2 if u == y)

        return cache.compress(result, self.ARITY)

    def __repr__(self):
        return 'Composition({},{})'.format(self.r1, self.r2)

    __str__ = __repr__

    def flatten(self):
        return [self] + self.r1.flatten() + self.r2.flatten()


class RestrictRole(Role):
    def __init__(self, r, c):
        assert isinstance(r, Role)
        assert isinstance(c, Concept)
        Role.__init__(self, r.sort, 1 + r.size + c.size)
        self.r = r
        self.c = c
        self.hash = hash((self.__class__, self.r, self.c))

    def __hash__(self):
        return self.hash

    def __eq__(self, other):
        return (hasattr(other, 'hash') and self.hash == other.hash and self.__class__ is other.__class__ and
                self.c == other.c and
                self.r == other.r)

    def extension(self, cache, state):
        ext_c = cache.as_set(self.c, state)
        ext_r = cache.as_set(self.r, state)
        result = set((x, y) for (x, y) in ext_r if y in ext_c)
        return cache.compress(result, self.ARITY)

    def __repr__(self):
        return 'Restrict({},{})'.format(self.r, self.c)

    __str__ = __repr__

    def flatten(self):
        return [self] + self.r.flatten() + self.c.flatten()


def _check_arity(term, expected_arity, predfun):
    if expected_arity != predfun.uniform_arity():
        raise ArityDLMismatch('Cannot create {} from predicate "{}"'.format(term, predfun))<|MERGE_RESOLUTION|>--- conflicted
+++ resolved
@@ -145,12 +145,8 @@
     def __init__(self, predicate):
         assert isinstance(predicate, (Predicate, Function))
         _check_arity("concept", 1, predicate)
-<<<<<<< HEAD
-        Concept.__init__(self, predicate.sort[0].name, 0)
-=======
 
         Concept.__init__(self, predicate.sort[0].name, 1)
->>>>>>> 62d0c829
         self.name = predicate.symbol  # This is a bit aggressive, but we assume that predicate names are unique
         self.hash = hash((self.__class__, self.name))
 
@@ -357,12 +353,8 @@
     def __init__(self, predicate):
         assert isinstance(predicate, (Predicate, Function))
         _check_arity("role", 2, predicate)
-<<<<<<< HEAD
-        super().__init__([s.name for s in predicate.sort], 0)
-=======
 
         super().__init__([s.name for s in predicate.sort], 1)
->>>>>>> 62d0c829
         self.name = predicate.symbol
 
         # This is a bit aggressive, but we assume that predicate names are unique
