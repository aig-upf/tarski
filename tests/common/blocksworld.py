"""
    Generate blocksworld language elements
"""
import tarski as tsk
import tarski.model
from tarski import fstrips as fs
from tarski.fstrips import create_fstrips_problem
from tarski.syntax import forall, equiv, neg, land, exists
from tarski.theories import Theory


def generate_small_fstrips_bw_language():
    lang = tsk.fstrips.language("blocksworld-fn", theories=[Theory.EQUALITY])

    # The sorts
    place = lang.sort('place')
    block = lang.sort('block', place)

    lang.predicate('clear', place)
    lang.function('loc', block, place)

    # Table and blocks
    lang.constant('table', place)
    [lang.constant('b{}'.format(k), block) for k in range(1, 5)]
    return lang


def generate_small_strips_bw_language():
    # The standard, untyped version of blocksworld
    lang = tsk.fstrips.language("blocksworld")

    # The sorts
    object_t = lang.get_sort('object')

    lang.predicate('handempty')
    lang.predicate('on', object_t, object_t)

    unary_predicates = ["ontable", "clear", "holding"]
    [lang.predicate(p, object_t) for p in unary_predicates]

    # A few blocks
    [lang.constant('b{}'.format(k), object_t) for k in range(1, 5)]
    return lang


<<<<<<< HEAD
def generate_bw_loc_and_clear(num_blocks):
    lang = tsk.fstrips.language("blocksworld", theories=[Theory.EQUALITY])

    lang.predicate('clear', lang.Object)
    lang.function('loc', lang.Object, lang.Object)

    # Table and blocks
    lang.constant('table', lang.Object)
    lang.constant('hand', lang.Object)
    _ = [lang.constant('b{}'.format(k), lang.Object) for k in range(1, num_blocks + 1)]
    return lang
=======
def generate_small_fstrips_bw_problem():
    lang = generate_small_fstrips_bw_language()
    problem = create_fstrips_problem(domain_name='blocksworld', problem_name='test-instance', language=lang)
    b1, b2, b3, clear, loc = lang.get('b1', 'b2', 'b3', 'clear', 'loc')
    problem.goal = (loc(b1) == b2) & (loc(b2) == b3) & (clear(b1))
    return problem


def create_small_bw_task():
    lang = generate_small_fstrips_bw_language()
    init = tarski.model.create(lang)

    b1, b2, b3, b4, clear, loc, table = lang.get('b1', 'b2', 'b3', 'b4', 'clear', 'loc', 'table')
    block, place = lang.get('block', 'place')

    init.set(loc, b1, b2)  # loc(b1) := b2
    init.set(loc, b2, b3)  # loc(b2) := b3
    init.set(loc, b3, table)  # loc(b3) := table
    init.set(loc, b4, table)  # loc(b4) := table

    init.add(clear, b1)  # clear(b1)
    init.add(clear, b4)  # clear(b4)
    init.add(clear, table)  # clear(table)

    src = lang.variable('src', block)
    dest = lang.variable('dest', place)

    x = lang.variable('x', block)
    y = lang.variable('y', block)
    clear_constraint = forall(x, equiv(neg(clear(x)), land(x != table, exists(y, loc(y) == x))))
    G = land(loc(b1) == b2, loc(b2) == b3, loc(b3) == b4, loc(b4) == table)

    problem = fs.Problem()
    problem.name = "tower4"
    problem.domain_name = "blocksworld"
    problem.language = lang
    problem.init = init
    problem.goal = G
    problem.constraints += [clear_constraint]
    problem.action('move', [src, dest], land(clear(src), clear(dest)), [fs.FunctionalEffect(loc(src), dest)])
    return problem
>>>>>>> 911f0767
<|MERGE_RESOLUTION|>--- conflicted
+++ resolved
@@ -9,24 +9,8 @@
 from tarski.theories import Theory
 
 
-def generate_small_fstrips_bw_language():
-    lang = tsk.fstrips.language("blocksworld-fn", theories=[Theory.EQUALITY])
-
-    # The sorts
-    place = lang.sort('place')
-    block = lang.sort('block', place)
-
-    lang.predicate('clear', place)
-    lang.function('loc', block, place)
-
-    # Table and blocks
-    lang.constant('table', place)
-    [lang.constant('b{}'.format(k), block) for k in range(1, 5)]
-    return lang
-
-
 def generate_small_strips_bw_language():
-    # The standard, untyped version of blocksworld
+    """ The standard, untyped version of blocksworld, with a predicate handempty """
     lang = tsk.fstrips.language("blocksworld")
 
     # The sorts
@@ -43,19 +27,23 @@
     return lang
 
 
-<<<<<<< HEAD
-def generate_bw_loc_and_clear(num_blocks):
-    lang = tsk.fstrips.language("blocksworld", theories=[Theory.EQUALITY])
+def generate_small_fstrips_bw_language():
+    """ A sample FSTRIPS BW encoding, with no need of handempty """
+    lang = tsk.fstrips.language("blocksworld-fn", theories=[Theory.EQUALITY])
 
-    lang.predicate('clear', lang.Object)
-    lang.function('loc', lang.Object, lang.Object)
+    # The sorts
+    place = lang.sort('place')
+    block = lang.sort('block', place)
+
+    lang.predicate('clear', place)
+    lang.function('loc', block, place)
 
     # Table and blocks
-    lang.constant('table', lang.Object)
-    lang.constant('hand', lang.Object)
-    _ = [lang.constant('b{}'.format(k), lang.Object) for k in range(1, num_blocks + 1)]
+    lang.constant('table', place)
+    [lang.constant('b{}'.format(k), block) for k in range(1, 5)]
     return lang
-=======
+
+
 def generate_small_fstrips_bw_problem():
     lang = generate_small_fstrips_bw_language()
     problem = create_fstrips_problem(domain_name='blocksworld', problem_name='test-instance', language=lang)
@@ -97,4 +85,85 @@
     problem.constraints += [clear_constraint]
     problem.action('move', [src, dest], land(clear(src), clear(dest)), [fs.FunctionalEffect(loc(src), dest)])
     return problem
->>>>>>> 911f0767
+
+
+def generate_bw_loc_and_clear(num_blocks):
+    lang = tsk.fstrips.language("blocksworld", theories=[Theory.EQUALITY])
+
+    lang.predicate('clear', lang.Object)
+    lang.function('loc', lang.Object, lang.Object)
+
+    # Table and blocks
+    lang.constant('table', lang.Object)
+    lang.constant('hand', lang.Object)
+    _ = [lang.constant('b{}'.format(k), lang.Object) for k in range(1, num_blocks + 1)]
+    return lang
+
+
+def create_4blocks_task():
+    bw = generate_bw_loc_and_clear(4)
+    M = tarski.model.create(bw)
+
+    loc = bw.get_function('loc')
+    clear = bw.get_predicate('clear')
+    b1, b2, b3, b4 = [bw.get_constant('b{}'.format(k)) for k in range(1, 5)]
+    table = bw.get_constant('table')
+    hand = bw.get_constant('hand')
+
+    M.setx(loc(b1), b2)  # loc(b1) := b2
+    M.setx(loc(b2), b3)  # loc(b2) := b3
+    M.setx(loc(b3), table)  # loc(b3) := table
+    M.setx(loc(b4), table)  # loc(b4) := table
+    M.setx(loc(table), table)
+    M.setx(loc(hand), hand)
+
+    M.add(clear, b1)  # clear(b1)
+    M.add(clear, b4)  # clear(b4)
+    M.add(clear, hand)  # handempty
+
+    G = land(loc(b1) == b2, loc(b2) == b3, loc(b3) == b4, loc(b4) == table)
+
+    P = fs.Problem()
+    P.name = "tower4"
+    P.domain_name = "blocksworld"
+    P.language = bw
+    P.init = M
+    P.goal = G
+    # P.constraints += [clear_constraint]
+
+    # @NOTE: These are the state variables associated with the constraint above
+    P.state_variables = []  # [StateVariable(clear(dest), [tb]) for tb in [tb1, tb2, tb3, tb4, table]]
+
+    b = bw.variable('b', bw.Object)
+    P.action('pick_up', [b],
+             land(clear(b), clear(hand), loc(b) == table, b != hand, b != table),
+             [fs.FunctionalEffect(loc(b), hand),
+              fs.LogicalEffect(neg(clear(b))),
+              fs.LogicalEffect(neg(clear(hand)))])
+
+    P.action('put_down', [b],
+             land(loc(b) == hand, b != table, b != hand),
+             [fs.FunctionalEffect(loc(b), table),
+              fs.LogicalEffect(clear(b)),
+              fs.LogicalEffect(clear(hand))])
+
+    src = bw.variable('src', bw.Object)
+    dest = bw.variable('dest', bw.Object)
+
+    P.action('stack', [src, dest],
+             land(loc(src) == hand, clear(dest), src != dest, src != table,
+                  src != hand, dest != table, dest != hand),
+             [fs.FunctionalEffect(loc(src), dest),
+              fs.LogicalEffect(neg(clear(dest))),
+              fs.LogicalEffect(clear(src)),
+              fs.LogicalEffect(clear(hand))])
+
+    P.action('unstack', [src, dest],
+             land(clear(hand), loc(src) == dest, clear(src), src != dest, src != table,
+                  src != hand, dest != table, dest != hand),
+             [fs.FunctionalEffect(loc(src), hand),
+              fs.LogicalEffect(neg(clear(src))),
+              fs.LogicalEffect(clear(dest)),
+              fs.LogicalEffect(neg(clear(hand)))])
+
+    return P