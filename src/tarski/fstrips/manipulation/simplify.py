--- conflicted
+++ resolved
@@ -8,12 +8,8 @@
 from ...grounding.ops import approximate_symbol_fluency
 from ...syntax.terms import Constant, Variable, CompoundTerm
 from ...syntax.formulas import CompoundFormula, QuantifiedFormula, Atom, Tautology, Contradiction, Connective, is_neg, \
-<<<<<<< HEAD
     Quantifier, unwrap_conjunction_or_atom, is_eq_atom, land, exists, bot
-=======
-    Quantifier, unwrap_conjunction_or_atom, is_eq_atom, land, exists
 from ...syntax.transform.substitutions import substitute_expression
->>>>>>> a31727ee
 from ...syntax.util import get_symbols
 from ...syntax.walker import FOLWalker
 from ...syntax.ops import flatten
