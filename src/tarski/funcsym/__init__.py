--- conflicted
+++ resolved
@@ -3,26 +3,8 @@
 # TODO THE WHOLE MODULE FUNCSYM IS ATM NOT USED AND SHOULD BE REMOVE
 # TODO I'M LEAVING IT HERE TEMPORARILY JUST FOR THE REFERENCE
 
-<<<<<<< HEAD
-symbols = [
-    {},  # 0-ary
-    {},  # 1-ary
-    # binary:
-    {
-        '+': Addition,
-        '-': Subtraction,
-        '*': Multiplication,
-        '/': Division,
-        '%': Modulo,
-        '**': Power,
-        '^' : Power,
-        'max': Max,
-        'min': Min,
-        'atan2': ArcTangent2
-=======
 from .arithmetic import Addition, Subtraction, Multiplication, Division, Modulo, \
     Power, ArcTangent2, Max, Min
->>>>>>> 650fba29
 
 binary_functions = {
     '+': Addition,
