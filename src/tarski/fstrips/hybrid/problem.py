# -*- coding: utf-8 -*-
from collections import OrderedDict

from ..problem import Problem
from .reaction import Reaction
from .differential_constraints import DifferentialConstraint
from . import errors as err
from .. import fstrips as fs


class HybridProblem(Problem):
    """ A Functional STRIPS Hybrid problem """

    def __init__(self):
        super().__init__()
        self.reactions = OrderedDict()
        self.differential_constraints = OrderedDict()

    def reaction(self, name, parameters, condition, effect):
        if name in self.reactions:
            raise err.DuplicateReactionDefinition(name, self.reactions[name])
        self.reactions[name] = Reaction(self.language, name, parameters, condition, effect)
        return self.reactions[name]

    def has_reaction(self, name):
        return name in self.reactions

    def get_reaction(self, name):
        if not self.has_reaction(name):
            raise err.UndefinedReaction(name)
        return self.reactions[name]

    def differential_constraint(self, name, parameters, condition, variate, ode):
        if name in self.reactions:
            raise err.DuplicateDifferentialConstraintDefinition(name, self.reactions[name])
        self.differential_constraints[name] = DifferentialConstraint(self.language, name, parameters, condition,
                                                                     variate, ode)
        return self.differential_constraints[name]

    def has_differential_constraint(self, name):
        return name in self.differential_constraints

    def get_differential_constraint(self, name):
        if not self.has_differential_constraint(name):
            raise err.UndefinedDifferentialConstraint(name)
        return self.differential_constraints[name]

    def get_symbols(self, pv, ev, cv):
        super().get_symbols(pv, ev, cv)
        for _, react in self.reactions.items():
            react.condition.accept(pv)
            eff = react.effect
<<<<<<< HEAD
            if isinstance(eff, (AddEffect, DelEffect)):
=======
            if isinstance(eff, fs.AddEffect):
                eff.atom.accept(ev)
            elif isinstance(eff, fs.DelEffect):
>>>>>>> 7b4f8150
                eff.atom.accept(ev)
            elif isinstance(eff, fs.FunctionalEffect):
                eff.lhs.accept(ev)
            elif isinstance(eff, fs.ChoiceEffect):
                eff.lhs.accept(ev)
<<<<<<< HEAD
            elif isinstance(eff, BlackBoxEffect):
=======
            elif isinstance(eff, fs.LogicalEffect):
                eff.formula.accept(ev)
            elif isinstance(eff, fs.BlackBoxEffect):
>>>>>>> 7b4f8150
                for yk in eff.lhs[:, 0]:
                    yk.accept(ev)
            else:
                raise RuntimeError("Effect type '{}' cannot be analysed".format(type(eff)))
        for _, dc in self.differential_constraints.items():
            dc.condition.accept(pv)
            dc.variate.accept(ev)

    def __str__(self):
        return 'FSTRIPS Hybrid Problem "{}", domain "{}"'.format(self.name, self.domain_name)

    __repr__ = __str__<|MERGE_RESOLUTION|>--- conflicted
+++ resolved
@@ -50,25 +50,11 @@
         for _, react in self.reactions.items():
             react.condition.accept(pv)
             eff = react.effect
-<<<<<<< HEAD
-            if isinstance(eff, (AddEffect, DelEffect)):
-=======
-            if isinstance(eff, fs.AddEffect):
+            if isinstance(eff, (fs.AddEffect, fs.DelEffect)):
                 eff.atom.accept(ev)
-            elif isinstance(eff, fs.DelEffect):
->>>>>>> 7b4f8150
-                eff.atom.accept(ev)
-            elif isinstance(eff, fs.FunctionalEffect):
+            elif isinstance(eff, (fs.FunctionalEffect, fs.ChoiceEffect)):
                 eff.lhs.accept(ev)
-            elif isinstance(eff, fs.ChoiceEffect):
-                eff.lhs.accept(ev)
-<<<<<<< HEAD
-            elif isinstance(eff, BlackBoxEffect):
-=======
-            elif isinstance(eff, fs.LogicalEffect):
-                eff.formula.accept(ev)
             elif isinstance(eff, fs.BlackBoxEffect):
->>>>>>> 7b4f8150
                 for yk in eff.lhs[:, 0]:
                     yk.accept(ev)
             else:
