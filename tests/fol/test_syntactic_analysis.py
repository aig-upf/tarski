--- conflicted
+++ resolved
@@ -1,9 +1,5 @@
 
-<<<<<<< HEAD
-from tarski.syntax import neg, land, lor, exists, symref
-=======
 from tarski.syntax import neg, land, lor, exists, symref, forall, Variable, Constant, Atom
->>>>>>> f91fda63
 from tarski.syntax.ops import free_variables, flatten, collect_unique_nodes
 from tests.common import tarskiworld
 from tests.common.blocksworld import generate_bw_loc_and_clear
@@ -34,7 +30,6 @@
 def test_formula_flattening():
     lang = generate_bw_loc_and_clear(3)
     b1, b2, b3, clear = lang.get('b1', 'b2', 'b3', 'clear')
-
     f1 = land(clear(b1), clear(b2), clear(b3), clear(b1), flat=True)
     f2 = lor(clear(b1), clear(b2), clear(b3), clear(b1), flat=True)
     assert f1 == flatten(f1)  # both are already flat - this tests for syntactic identity
@@ -54,12 +49,6 @@
 
 def test_node_collection():
     lang = generate_bw_loc_and_clear(3)
-<<<<<<< HEAD
-    b1, b2, b3, clear = lang.get('b1', 'b2', 'b3', 'clear')
-
-    e = clear(b1) & clear(b2)
-    nodes = collect_unique_nodes(e)
-=======
     b1, b2, b3, clear, loc = lang.get('b1', 'b2', 'b3', 'clear', 'loc')
 
     e = clear(b1) & clear(b2)
@@ -76,4 +65,3 @@
     e = forall(v, e | (loc(v) == v))
     assert len(collect_unique_nodes(e)) == 12
     assert len(collect_unique_nodes(e, lambda x: isinstance(x, Variable))) == 1
->>>>>>> f91fda63
