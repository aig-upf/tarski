# -*- coding: utf-8 -*-
from .formulas import QuantifiedFormula, Variable, CompoundFormula, Atom
from .sorts import inclusion_closure
from .terms import Constant, CompoundTerm


def emvr(self, other):
    """
        Checks if two terms or atoms are equivalent modulo variable renaming
    """

    # @TODO: the variable renaming should be maintained across the
    # whole sub-expression
    if self.head.symbol != other.head.symbol:
        return False

    for lhs, rhs in zip(self.subterms, other.subterms):
        if isinstance(lhs, Variable) and \
                isinstance(rhs, Variable):
            if lhs.sort.name != rhs.sort.name:
                if rhs.sort not in inclusion_closure(lhs.sort):
                    return False
        elif isinstance(lhs, Constant) and \
                isinstance(rhs, Constant):
            if lhs.symbol != rhs.symbol:
                return False
        elif isinstance(lhs, CompoundTerm) and \
                isinstance(rhs, CompoundTerm):
            if not emvr(SymbolReference(lhs), SymbolReference(rhs)):
                return False
        else:
            return False
    return True


def esm(self, other):
    """
        Checks if two terms or atoms are exact syntactic matches
    """
    lhs = self.expr
    rhs = other.expr
    if isinstance(lhs, Variable):
        if not isinstance(rhs, Variable):
            return False
        if lhs.symbol != rhs.symbol:
            return False
        if lhs.sort.name != rhs.sort.name:
            if rhs.sort not in inclusion_closure(lhs.sort):
                return False
        return True
    if isinstance(lhs, Constant):
        if not isinstance(rhs, Constant):
            return False
        return lhs.symbol == rhs.symbol
    raise NotImplementedError()


class SymbolReference(object):

    def __init__(self, component, eq_fn=emvr):
        self.expr = component
        self.equality_fn = eq_fn
        try:
            self.head = self.expr.predicate
        except AttributeError:
            self.head = self.expr

    @property
    def language(self):
        return self.head.language

    @property
    def subterms(self):
        return self.expr.subterms

    def __hash__(self):
        return hash(self.head.symbol)

    def __eq__(self, other):
        return self.equality_fn(self, other)

    __cmp__ = __eq__

    def __str__(self):
        return str(self.expr)

<<<<<<< HEAD
class MatchSymbol(object):
    """
        This Visitor traverses a formula/expression stopping when
        finding an exact syntactic match for the target
    """

    def __init__(self, target):
        self.psi = target
        self.target = str(target)
        self.hits = 0

    def visit(self,phi):
        if isinstance(phi, CompoundFormula) and isinstance(self.psi,CompoundFormula):
            if str(phi) == self.target:
                self.hits += 1
                return
            for f in phi.subformulas: f.accept(self)
        elif isinstance(phi, QuantifiedFormula) and isinstance(self.psi,QuantifiedFormula):
            if str(phi) == self.target:
                self.hits += 1
                return
            phi.formula.accept(self)
        elif isinstance(phi, Atom) and isinstance(self.psi, Atom):
            if str(phi) == self.target:
                self.hits += 1
                return
            for k,t in enumerate(phi.subterms):
                t.accept(self)
        elif isinstance(phi, CompoundTerm) and isinstance(self.psi, CompoundTerm):
            if str(phi) == self.target:
                self.hits += 1
                return
            for k,t in enumerate(phi.subterms):
                t.accept(self)
=======
>>>>>>> 4a811602

class CollectVariables(object):
    """
        This Visitor collects all Variables in a given formula
    """

    def __init__(self, lang):
        self.L = lang
        self.variables = set()

    def visit(self, phi):

        if isinstance(phi, CompoundFormula):
            for f in phi.subformulas:
                f.accept(self)
        elif isinstance(phi, QuantifiedFormula):
            phi.formula.accept(self)
        elif isinstance(phi, Atom):
            for _, t in enumerate(phi.subterms):
                if isinstance(t, Variable):
                    self.variables.add(t)
                else:
                    t.accept(self)
        elif isinstance(phi, CompoundTerm):
            for _, t in enumerate(phi.subterms):
                if isinstance(t, Variable):
                    self.variables.add(t)
                else:
                    t.accept(self)


class CollectFreeVariables(object):
    def __init__(self, lang):
        self.L = lang
        self.quantified_vars = set()
        self._free_variables = set()

    @property
    def free_variables(self):
        for ref in self._free_variables:
            yield ref.expr

    def visit(self, phi):
        if isinstance(phi, CompoundFormula):
            for f in phi.subformulas:
                f.accept(self)
        elif isinstance(phi, QuantifiedFormula):
            for x in phi.variables:
                x_ref = SymbolReference(x, esm)
                self.quantified_vars.add(x_ref)
            phi.formula.accept(self)
            for x in phi.variables:
                x_ref = SymbolReference(x, esm)
                self.quantified_vars.remove(x_ref)

        elif isinstance(phi, Atom):
            for _, t in enumerate(phi.subterms):
                if isinstance(t, Variable):
                    t_ref = SymbolReference(t, esm)
                    if t_ref not in self.quantified_vars:
                        self._free_variables.add(t_ref)
                else:
                    t.accept(self)
        elif isinstance(phi, CompoundTerm):
            for k, t in enumerate(phi.subterms):
                if isinstance(t, Variable):
                    t_ref = SymbolReference(t, esm)
                    if t_ref not in self.quantified_vars:
                        self._free_variables.add(t_ref)
                else:
                    t.accept(self)<|MERGE_RESOLUTION|>--- conflicted
+++ resolved
@@ -84,7 +84,6 @@
     def __str__(self):
         return str(self.expr)
 
-<<<<<<< HEAD
 class MatchSymbol(object):
     """
         This Visitor traverses a formula/expression stopping when
@@ -119,8 +118,6 @@
                 return
             for k,t in enumerate(phi.subterms):
                 t.accept(self)
-=======
->>>>>>> 4a811602
 
 class CollectVariables(object):
     """
