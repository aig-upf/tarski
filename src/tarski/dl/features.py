"""

"""
from enum import Enum

from .concepts import Concept, Role, NullaryAtom
from ..utils.algorithms import compute_min_distance


class FeatureValueChange(Enum):
    ADD = 1
    DEL = 2
    INC = 3
    DEC = 4
    NIL = 5
    INC_OR_NIL = 6
    ADD_OR_NIL = 7


class Feature:
    def denotation(self, model):
        raise NotImplementedError()

    def diff(self, x, y):
        raise NotImplementedError()

    def __hash__(self):
        raise NotImplementedError()

    def __eq__(self, other):
        raise NotImplementedError()

    @staticmethod
    def bool_value(value):
        assert value >= 0
        return value > 0

    # def concept(self):
    #     raise NotImplementedError()

    def complexity(self):
        """ Return feature complexity value """
        raise NotImplementedError()


def compute_int_feature_diff(x, y):
    assert type(x) is int and x >= 0
    assert type(y) is int and y >= 0
    if x == y:
        return FeatureValueChange.NIL
    if x > y:
        return FeatureValueChange.DEC
    else:
        return FeatureValueChange.INC


def compute_bool_feature_diff(x, y):
    assert type(x) is bool
    assert type(y) is bool
    if y and not x:
        return FeatureValueChange.ADD
    if x and not y:
        return FeatureValueChange.DEL
    else:
        return FeatureValueChange.NIL


class ConceptCardinalityFeature(Feature):
    """ A numeric feature that reflects the cardinality of a set of objects defined by a concept """
    def __init__(self, c):
        assert isinstance(c, Concept)
        self.c = c
        self.hash = hash((self.__class__, self.c))

    def denotation(self, model):
        return model.compressed_denotation(self.c).count()

    def diff(self, x, y):
        return compute_int_feature_diff(x, y)

    def __repr__(self):
        return 'card[{}]'.format(self.c)

    __str__ = __repr__

    def __hash__(self):
        return self.hash

    def __eq__(self, other):
        return (hasattr(other, 'hash') and self.hash == other.hash and self.__class__ is other.__class__ and
                self.c == other.c)

    def concept(self):
        return self.c

    def complexity(self):
        # The complexity of a cardinality feature is the complexity of the underlying concept
        return self.c.size


class EmpiricalBinaryConcept(Feature):
    def __init__(self, feature):
        assert isinstance(feature, (ConceptCardinalityFeature, EmpiricalBinaryConcept))
        self.c = feature.c
        self.hash = hash((self.__class__, self.c))

    def denotation(self, model):
        val = model.compressed_denotation(self.c).count()
        assert val in (0, 1)  # By definition of "empirical binary concept"
        return bool(val)

    def diff(self, x, y):
        return compute_bool_feature_diff(x, y)

    def __repr__(self):
        return 'bool[{}]'.format(self.c)

    __str__ = __repr__

    def __hash__(self):
        return self.hash

    def __eq__(self, other):
        return (hasattr(other, 'hash') and self.hash == other.hash and self.__class__ is other.__class__ and
                self.c == other.c)

    def concept(self):
        return self.c

    def complexity(self):
        # The complexity of a binary feature is the complexity of the underlying concept
        return self.c.size

# NOT YET FULLY IMPLEMENTED:
#
# class IntegerVariableFeature(Feature):
#     """ A numeric feature that directly reflects the value of some integer variable of the problem """
#     def __init__(self, fun, point):
#         assert isinstance(fun, Function)
#         assert isinstance(point, tuple)
#         self.fun = fun
#         self.point = point
#         self.hash = hash((self.__class__, self.fun.symbol, point))
#
#     def value(self, cache, state):
#         """ The feature value _is_ the cardinality of the extension of the represented concept"""
#         raise RuntimeError("Unimplemented")
#         # ext = self.c.extension(cache, state)
#         # return ext.count()
#
#     def diff(self, x, y):
#         return compute_int_feature_diff(x, y)
#
#     def __repr__(self):
#         return 'int[{}]'.format(self.fun(*self.point))
#
#     __str__ = __repr__
#
#     def __hash__(self):
#         return self.hash
#
#     def __eq__(self, other):
#         return (hasattr(other, 'hash') and self.hash == other.hash and self.__class__ is other.__class__ and
#                 self.fun == other.fun and self.point == other.point)
#


class MinDistanceFeature(Feature):
    def __init__(self, c1, r, c2):
        assert isinstance(c1, Concept) and isinstance(r, Role) and isinstance(c2, Concept)
        self.c1 = c1
        self.r = r
        self.c2 = c2
        self.hash = hash((self.__class__, self.c1, self.r, self.c2))

    def __hash__(self):
        return self.hash

    def __eq__(self, other):
        return (hasattr(other, 'hash') and self.hash == other.hash and self.__class__ is other.__class__ and
                self.c1 == other.c1 and self.r == other.r and self.c2 == other.c2)

    def denotation(self, model):
        """ The value of the feature is the min distance between any object in the extension of c1 and any object
            on the extension of c2, moving only along r-edges.
        """
        ext_c1 = model.uncompressed_denotation(self.c1)
        ext_c2 = model.uncompressed_denotation(self.c2)
        ext_r = model.uncompressed_denotation(self.r)

        # (Debugging)
        # ec1 = sorted(cache.universe.value(x) for x in cache.uncompress(ext_c1, self.c1.ARITY))
        # ec2 = sorted(cache.universe.value(x) for x in cache.uncompress(ext_c2, self.c2.ARITY))
<<<<<<< HEAD
        # er1 = sorted((cache.universe.value(x),
        # cache.universe.value(y)) for x, y in cache.uncompress(ext_r, self.r.ARITY))
=======
        # er1 = sorted((cache.universe.value(x), cache.universe.va
        # for x, y in cache.uncompress(ext_r, self.r.ARITY))
>>>>>>> 42e3046c

        return compute_min_distance(ext_c1, ext_r, ext_c2)

    def diff(self, x, y):
        return compute_int_feature_diff(x, y)

    def __repr__(self):
        return 'min-dist[{}, {}, {}]'.format(self.c1, self.r, self.c2)

    __str__ = __repr__

    def complexity(self):
        return self.c1.size + self.r.size + self.c2.size + 1


class NullaryAtomFeature(Feature):
    def __init__(self, atom):
        assert isinstance(atom, NullaryAtom)
        self.atom = atom
        self.hash = hash((self.__class__, self.atom))

    def denotation(self, model):
        """ The feature evaluates to true iff the nullary atom is true in the given state """
        # return self.atom.extension(cache, state)
        return model.primitive_denotation(self.atom)

    def diff(self, x, y):
        return compute_bool_feature_diff(x, y)

    def __repr__(self):
        return 'bool[{}]'.format(self.atom)

    __str__ = __repr__

    def __hash__(self):
        return self.hash

    def __eq__(self, other):
        return (hasattr(other, 'hash') and self.hash == other.hash and self.__class__ is other.__class__ and
                self.atom == other.atom)

    def complexity(self):
        return 1<|MERGE_RESOLUTION|>--- conflicted
+++ resolved
@@ -191,13 +191,8 @@
         # (Debugging)
         # ec1 = sorted(cache.universe.value(x) for x in cache.uncompress(ext_c1, self.c1.ARITY))
         # ec2 = sorted(cache.universe.value(x) for x in cache.uncompress(ext_c2, self.c2.ARITY))
-<<<<<<< HEAD
-        # er1 = sorted((cache.universe.value(x),
-        # cache.universe.value(y)) for x, y in cache.uncompress(ext_r, self.r.ARITY))
-=======
         # er1 = sorted((cache.universe.value(x), cache.universe.va
         # for x, y in cache.uncompress(ext_r, self.r.ARITY))
->>>>>>> 42e3046c
 
         return compute_min_distance(ext_c1, ext_r, ext_c2)
 
