--- conflicted
+++ resolved
@@ -1,11 +1,7 @@
 
 import numpy as np
-<<<<<<< HEAD
-from ..syntax.algebra import Matrix
-=======
 
 from .terms import Term, Constant
->>>>>>> 7b4f8150
 
 
 def cast_to_closest_common_ancestor(lhs, rhs):
