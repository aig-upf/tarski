--- conflicted
+++ resolved
@@ -87,13 +87,8 @@
                 elif isinstance(arg, int):
                     targs += [Constant(arg, lang.Integer)]
                 else:
-<<<<<<< HEAD
                     # print(arg)
-                    targs += [L.get(arg)]  # named constant?
-=======
-                    print(arg)
                     targs += [lang.get(arg)]  # named constant?
->>>>>>> 7b4f8150
         return tsym(*targs)
 
     elif expr_type == 'pvar':
@@ -122,13 +117,8 @@
             elif isinstance(arg, int):
                 targs += [Constant(arg, lang.Integer)]
             else:
-<<<<<<< HEAD
                 # print(arg)
-                targs += [L.get(arg)]  # named constant?
-=======
-                print(arg)
                 targs += [lang.get(arg)]  # named constant?
->>>>>>> 7b4f8150
         if prima_fluent:
             if not isinstance(tsym, Predicate):
                 raise LanguageError("Temporal operator X only defined for predicates!")
