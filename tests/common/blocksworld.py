"""
    Generate blocksworld language elements
"""
import tarski as tsk
<<<<<<< HEAD
import tarski.model
=======
from tarski.theories import Theory
>>>>>>> 650fba29

from tarski import fstrips as fs
from tarski.syntax import *
from tarski.syntax.temporal import ltl

def generate_small_bw_language():
    lang = tsk.fstrips.language("blocksworld", theories=[Theory.EQUALITY])

    # The sorts
    place = lang.sort('place')
    block = lang.sort('block', [place])

    lang.predicate('clear', place)
    lang.function('loc', block, place)

    # Table and blocks
    lang.constant('table', place)
    [lang.constant('b{}'.format(k), block) for k in range(1, 5)]
    return lang

def create_small_task():
    bw = generate_small_bw_language()
    M = tarski.model.create(bw)

    block = bw.get_sort('block')
    place = bw.get_sort('place')
    loc = bw.get_function('loc')
    clear = bw.get_predicate('clear')
    b1, b2, b3, b4 = [bw.get_constant('b{}'.format(k)) for k in range(1, 5)]
    table = bw.get_constant('table')

    M.set( loc, (b1,), b2) # loc(b1) := b2
    M.set( loc, (b2,), b3) # loc(b2) := b3
    M.set( loc, (b3,), table) # loc(b3) := table
    M.set( loc, (b4,), table) # loc(b4) := table

    M.add( clear, b1) # clear(b1)
    M.add( clear, b4) # clear(b4)
    M.add( clear, table) # clear(table)

    src = bw.variable('src', block)
    dest = bw.variable('dest', place)

    move_schema = fs.Action(bw, name='move', \
                     parameters=[src, dest], \
                     precondition=land(clear(src), clear(dest)),
                     effects = [
                                    ltl.X(loc(src) == dest)
                               ])


    x = bw.variable('x', block)
    y = bw.variable('y', block)
    clear_constraint = forall( x, equiv( neg(clear(x)), land( x != table, exists(y, loc(y) == x ) )) )
    G = land( loc(b1) == b2, loc(b2) == b3, loc(b3) == b4, loc(b4) == table)

    P = fs.Problem( "tower-4", bw, init=M, goal=G, constraints = [clear_constraint], actions=[move_schema])

    return P<|MERGE_RESOLUTION|>--- conflicted
+++ resolved
@@ -2,15 +2,8 @@
     Generate blocksworld language elements
 """
 import tarski as tsk
-<<<<<<< HEAD
-import tarski.model
-=======
 from tarski.theories import Theory
->>>>>>> 650fba29
 
-from tarski import fstrips as fs
-from tarski.syntax import *
-from tarski.syntax.temporal import ltl
 
 def generate_small_bw_language():
     lang = tsk.fstrips.language("blocksworld", theories=[Theory.EQUALITY])
@@ -25,44 +18,4 @@
     # Table and blocks
     lang.constant('table', place)
     [lang.constant('b{}'.format(k), block) for k in range(1, 5)]
-    return lang
-
-def create_small_task():
-    bw = generate_small_bw_language()
-    M = tarski.model.create(bw)
-
-    block = bw.get_sort('block')
-    place = bw.get_sort('place')
-    loc = bw.get_function('loc')
-    clear = bw.get_predicate('clear')
-    b1, b2, b3, b4 = [bw.get_constant('b{}'.format(k)) for k in range(1, 5)]
-    table = bw.get_constant('table')
-
-    M.set( loc, (b1,), b2) # loc(b1) := b2
-    M.set( loc, (b2,), b3) # loc(b2) := b3
-    M.set( loc, (b3,), table) # loc(b3) := table
-    M.set( loc, (b4,), table) # loc(b4) := table
-
-    M.add( clear, b1) # clear(b1)
-    M.add( clear, b4) # clear(b4)
-    M.add( clear, table) # clear(table)
-
-    src = bw.variable('src', block)
-    dest = bw.variable('dest', place)
-
-    move_schema = fs.Action(bw, name='move', \
-                     parameters=[src, dest], \
-                     precondition=land(clear(src), clear(dest)),
-                     effects = [
-                                    ltl.X(loc(src) == dest)
-                               ])
-
-
-    x = bw.variable('x', block)
-    y = bw.variable('y', block)
-    clear_constraint = forall( x, equiv( neg(clear(x)), land( x != table, exists(y, loc(y) == x ) )) )
-    G = land( loc(b1) == b2, loc(b2) == b3, loc(b3) == b4, loc(b4) == table)
-
-    P = fs.Problem( "tower-4", bw, init=M, goal=G, constraints = [clear_constraint], actions=[move_schema])
-
-    return P+    return lang