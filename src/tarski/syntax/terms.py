# -*- coding: utf-8 -*-
from typing import Tuple

from .sorts import Sort
from .. import errors as err
from .builtins import BuiltinPredicateSymbol, BuiltinFunctionSymbol


class Term(object):
    """
        Term class

        NOTE: since we are overloading operators like __eq__, etc. these objects
        may invalidate the assumptions of standard Python containers like set()
        or break methods like find(). Any container for Term and subclasses
        will need to be implemented by comparing the return value of id()
    """

    @property
    def language(self):
        raise NotImplementedError()  # Let the subclasses implement this

    @property
    def sort(self):
        raise NotImplementedError()  # Let the subclasses implement this

    # required to support scoped declaration of variables
    # with bw.var('x',block) as x, bw.var('y',block) as y do :
    #   ... declarations using x and y
    def __enter__(self):
        return self

    def __exit__(self, exc_type, exc_value, traceback):
        return exc_type is not None

    def __lshift__(self, rhs):
        return self.language.dispatch_operator('<<', Term, Term, self, rhs)

    def __rshift__(self, rhs):
        return self.language.dispatch_operator('>>', Term, Term, self, rhs)

<<<<<<< HEAD
    def accept(self, visitor):
        """
            Visitor pattern
        """
        visitor.visit(self)
=======
    def __eq__(self, rhs):
        return self.language.dispatch_operator(BuiltinPredicateSymbol.EQ, Term, Term, self, rhs)

    def __ne__(self, rhs):
        return self.language.dispatch_operator(BuiltinPredicateSymbol.NE, Term, Term, self, rhs)

    def __lt__(self, rhs):
        return self.language.dispatch_operator(BuiltinPredicateSymbol.LT, Term, Term, self, rhs)

    def __gt__(self, rhs):
        return self.language.dispatch_operator(BuiltinPredicateSymbol.GT, Term, Term, self, rhs)

    def __le__(self, rhs):
        return self.language.dispatch_operator(BuiltinPredicateSymbol.LE, Term, Term, self, rhs)

    def __ge__(self, rhs):
        return self.language.dispatch_operator(BuiltinPredicateSymbol.GE, Term, Term, self, rhs)

    def __add__(self, rhs):
        return self.language.dispatch_operator(BuiltinFunctionSymbol.ADD, Term, Term, self, rhs)

    def __sub__(self, rhs):
        return self.language.dispatch_operator(BuiltinFunctionSymbol.SUB, Term, Term, self, rhs)

    def __mul__(self, rhs):
        return self.language.dispatch_operator(BuiltinFunctionSymbol.MUL, Term, Term, self, rhs)

    def __truediv__(self, rhs):
        return self.language.dispatch_operator(BuiltinFunctionSymbol.DIV, Term, Term, self, rhs)

    # TODO - THE OPERATORS BELOW PROBABLY NEED TO BE REFACTORED
    def __matmul__(self, rhs):
        return self.language.dispatch_operator('@', Term, Term, self, rhs)

    def __floordiv__(self, rhs):
        return self.language.dispatch_operator('//', Term, Term, self, rhs)

    def __mod__(self, rhs):
        return self.language.dispatch_operator('%', Term, Term, self, rhs)

    def __divmod__(self, rhs):
        return self.language.dispatch_operator('divmod', Term, Term, self, rhs)

    def __pow__(self, rhs):
        return self.language.dispatch_operator('**', Term, Term, self, rhs)

    def __and__(self, rhs):
        return self.language.dispatch_operator('&', Term, Term, self, rhs)

    def __xor__(self, rhs):
        return self.language.dispatch_operator('^', Term, Term, self, rhs)

    def __or__(self, rhs):
        return self.language.dispatch_operator('|', Term, Term, self, rhs)

>>>>>>> 650fba29

class Variable(Term):
    def __init__(self, symbol: str, sort: Sort):
        self.symbol = symbol
        self._sort = sort
        self.sort.language.language_components_frozen = True
        # TODO VALIDATE

    @property
    def language(self):
        return self.sort.language

    @property
    def sort(self):
        return self._sort

    # def __deepcopy__(self, memo):
    #     newone = type(self)(self.symbol, self.sort, self.language)
    #     memo[id(self)] = newone
    #     for k, v in self.__dict__.items():
    #         setattr(newone, k, copy.deepcopy(v, memo))
    #     return newone

    def __hash__(self):
        return hash((self.symbol, self.sort))

    # def dump(self):
    #     return dict(symbol=self.symbol)

    def __str__(self):
        return '{}/{}'.format(self.symbol, self.sort.name)

    __repr__ = __str__


class CompoundTerm(Term):
    """
        Combinations of a functional symbol and a list of terms.
        Argument symbol needs to be an instance of Function of have
        Function-like interface.
    """

    def __init__(self, symbol, subterms: Tuple[Term]):

        self.symbol = symbol

        if len(subterms) != self.symbol.arity:
            raise err.ArityMismatch(symbol, subterms)
        argument_sorts = list(self.symbol.sort)[:-1]
        processed_st = []
        for k, s in enumerate(argument_sorts):
            # @TODO Implement upcasting for non built-in compound terms
            try:
                if subterms[k].sort.name != s.name and not self.symbol.language.is_subtype(subterms[k].sort, s):
                    raise err.SortMismatch(self.symbol, subterms[k].sort, s)
                processed_st.append(subterms[k])
            except AttributeError:
                s_k = s.cast(subterms[k])
                if s_k is None:
                    raise err.SortMismatch(self.symbol, subterms[k], s)
                processed_st.append(s_k)
        self.subterms = tuple(processed_st)
        self.symbol.language.language_components_frozen = True

    @property
    def language(self):
        return self.symbol.language

    @property
    def sort(self):
        return self.symbol.codomain


    # def __deepcopy__(self, memo):
    #     newone = type(self)(self.symbol, self.sort, self.language)
    #     memo[id(self)] = newone
    #     for k, v in self.__dict__.items():
    #         setattr(newone, k, copy.deepcopy(v, memo))
    #     return newone

    def __str__(self):
        # MRJ: we don't want to print the symbol/signature
        # but rather the name.
        return '{}({})'.format(self.symbol.symbol, ', '.join([str(t) for t in self.subterms]))


class Constant(Term):
    def __init__(self, symbol, sort: Sort):
        self.symbol = symbol
        self._sort = sort
        # symbol validation
        if not self._sort.builtin:
            # construction of constants extends the domain
            # of sorts
            self._sort.extend(self)
        else:
            self.symbol = self._sort.cast(self.symbol)
        self.sort.language.language_components_frozen = True

    @property
    def language(self):
        return self.sort.language

    @property
    def sort(self):
        return self._sort

    def __deepcopy__(self,memo):
        memo[id(self)]=self
        return self

    def __str__(self):
        return '{}'.format(self.symbol)

    def __repr__(self):

        return '{} ({})'.format(self.symbol, self.sort.name)

    def __hash__(self):
        return hash((self.symbol, self.sort))


def create_term(symbol: BuiltinFunctionSymbol, lhs, rhs):
    assert isinstance(lhs, Term) and isinstance(rhs, Term)

    language = lhs.language
    if language != rhs.language:
        raise err.LanguageMismatch(rhs, rhs.language, language)

    # s1, s2 = lhs.type, rhs.type
    # if language.is_subtype(s1, s2):
    #     return Atom("xxx", [lhs, rhs])

    # TODO AT THE MOMENT WE DO NOT CHECK FOR TYPE SAFETY WITH BUILT-IN TYPES

    predicate = language.get_predicate(symbol)
    return Atom(predicate, [lhs, rhs])<|MERGE_RESOLUTION|>--- conflicted
+++ resolved
@@ -39,13 +39,6 @@
     def __rshift__(self, rhs):
         return self.language.dispatch_operator('>>', Term, Term, self, rhs)
 
-<<<<<<< HEAD
-    def accept(self, visitor):
-        """
-            Visitor pattern
-        """
-        visitor.visit(self)
-=======
     def __eq__(self, rhs):
         return self.language.dispatch_operator(BuiltinPredicateSymbol.EQ, Term, Term, self, rhs)
 
@@ -101,7 +94,6 @@
     def __or__(self, rhs):
         return self.language.dispatch_operator('|', Term, Term, self, rhs)
 
->>>>>>> 650fba29
 
 class Variable(Term):
     def __init__(self, symbol: str, sort: Sort):
@@ -174,7 +166,6 @@
     def sort(self):
         return self.symbol.codomain
 
-
     # def __deepcopy__(self, memo):
     #     newone = type(self)(self.symbol, self.sort, self.language)
     #     memo[id(self)] = newone
@@ -209,15 +200,10 @@
     def sort(self):
         return self._sort
 
-    def __deepcopy__(self,memo):
-        memo[id(self)]=self
-        return self
-
     def __str__(self):
         return '{}'.format(self.symbol)
 
     def __repr__(self):
-
         return '{} ({})'.format(self.symbol, self.sort.name)
 
     def __hash__(self):
