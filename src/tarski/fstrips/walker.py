--- conflicted
+++ resolved
@@ -121,13 +121,8 @@
         return self.visit(effect)
 
     def visit_expression(self, node, inplace=True):
-<<<<<<< HEAD
-        from ..syntax import CompoundFormula, QuantifiedFormula, Atom, Tautology, Pass, Contradiction, Constant, Variable,\
-            CompoundTerm, IfThenElse  # Import here to break circular refs
-=======
-        from ..syntax import CompoundFormula, QuantifiedFormula, Atom, Tautology, Contradiction, Constant, Variable,\
+        from ..syntax import CompoundFormula, QuantifiedFormula, Atom, Tautology, Contradiction, Pass, Constant, Variable,\
             CompoundTerm, IfThenElse  # pylint: disable=import-outside-toplevel  # Avoiding circular references
->>>>>>> 2d57d464
         node = node if inplace else copy.deepcopy(node)
 
         if isinstance(node, (Variable, Constant, Contradiction, Tautology, Pass)):
