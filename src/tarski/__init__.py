# -*- coding: utf-8 -*-
import logging
from .fol import FirstOrderLanguage
<<<<<<< HEAD
from .syntax import Function, Predicate, Formula, Term, Constant, Variable
=======
from .theories import language
from .syntax import Function, Formula, Term, Constant, Variable
>>>>>>> 650fba29
from .errors import LanguageError
from . import fstrips

logging.getLogger(__name__).addHandler(logging.NullHandler())


<<<<<<< HEAD
logging.getLogger(__name__).addHandler(logging.NullHandler())
def language(name = 'L'):
    lang = FirstOrderLanguage(name)
    funcsym.initialize(lang)
    return lang

class Bunch(object):
    """
    A Bunch of stuff. Handy class for grouping together
    stuff.
    """
    def __init__(self, **kwargs):
        self.__dict__.update(kwargs)
=======
>>>>>>> 650fba29
<|MERGE_RESOLUTION|>--- conflicted
+++ resolved
@@ -1,31 +1,12 @@
 # -*- coding: utf-8 -*-
+
 import logging
 from .fol import FirstOrderLanguage
-<<<<<<< HEAD
-from .syntax import Function, Predicate, Formula, Term, Constant, Variable
-=======
 from .theories import language
 from .syntax import Function, Formula, Term, Constant, Variable
->>>>>>> 650fba29
 from .errors import LanguageError
 from . import fstrips
 
 logging.getLogger(__name__).addHandler(logging.NullHandler())
 
 
-<<<<<<< HEAD
-logging.getLogger(__name__).addHandler(logging.NullHandler())
-def language(name = 'L'):
-    lang = FirstOrderLanguage(name)
-    funcsym.initialize(lang)
-    return lang
-
-class Bunch(object):
-    """
-    A Bunch of stuff. Handy class for grouping together
-    stuff.
-    """
-    def __init__(self, **kwargs):
-        self.__dict__.update(kwargs)
-=======
->>>>>>> 650fba29
