# -*- coding: utf-8 -*-
from collections import defaultdict
from typing import List

import scipy.constants

from . import errors as err
from .syntax import Function, Constant, Term, CompoundTerm, Variable, Sort, Interval, inclusion_closure, Predicate, \
    bind_equality_to_language_components

import tarski.syntax.builtins as syntax_builtins
from . import funcsym


def language(name='L'):
    """ A helper to construct languages"""
    lang = FirstOrderLanguage(name)
    funcsym.initialize(lang)
    return lang


class FirstOrderLanguage:
    """ A full-fledged many-sorted first-order language """

    def __init__(self, name='L'):
        self.name = name
        self._sorts = {}

        # TODO (GFM) I would refactor all of the type information into some kind of TableInfo class that keeps
        # TODO (GFM) all of the necessary data structures to retrieve parenthood, childhood, etc. information.
        # MRJ: let's represent this temporally as pairs of names of sorts,
        # lhs \sqsubseteq rhs, lhs is a subset of rhs
        self._sort_hierarchy = set()

        # _possible_promotions[t] is a set containing all supertypes of sort 't'
        self._possible_promotions = defaultdict(set)

        self._functions = {}
        self._predicates = {}
        # self._predicates_by_sort = {}
        # self._functions_by_sort = {}
        self._constants = {}
        self._variables = set()

        # Allow default builtin predicates to be enabled dynamically
        self._create_default_builtins = True
        self._symbol_table = {}
        self._operators = dict()
        self._build_builtin_sorts()

        self._element_containers = {Sort: self._sorts,
                                    Function: self._functions,
                                    Predicate: self._predicates,
                                    Variable: self._variables}
        # MRJ: https://stackoverflow.com/questions/9541025/how-to-copy-a-python-class
        # see the second most voted answer
        self.Term = type('{}_Term'.format(self.name), (Term,), {})
        self.CompoundTerm = type('{}_CompoundTerm'.format(self.name), (self.Term,), CompoundTerm.__dict__.copy())
        self.Variable = type('{}_Variable'.format(self.name), (self.Term,), Variable.__dict__.copy())
        self.Constant = type('{}_Constant'.format(self.name), (self.Term,), Constant.__dict__.copy())
        self.language_components_frozen = False
        self.theories = []
        bind_equality_to_language_components(self)

    def __deepcopy__(self,memo):
        memo[id(self)]=self
        return self

    @property
    def variables(self):
        for x in self._variables:
            yield x

    @property
    def sort_hierarchy(self):
        return self._sort_hierarchy

    @property
    def sorts(self):
        for _, s in self._sorts.items():
            yield s

    @property
    def predicates(self):
        for _, p in self._predicates.items():
            yield p

    @property
    def functions(self):
        for _, f in self._functions.items():
            yield f

    def _build_builtin_sorts(self):
        self._build_the_objects()
        self._build_the_reals()
        self._build_the_integers()
        self._build_the_naturals()

    def _build_the_reals(self):
        the_reals = Interval(-3.40282e+38, 3.40282e+38, lambda x: float(x), 'Real', self)
        the_reals.builtin = True
        the_reals.pi = scipy.constants.pi
        self._sorts['Real'] = the_reals
        self.set_parent(the_reals, self.Object)
        # self.create_builtin_predicates(the_reals)

    @property
    def Real(self):
        return self._sorts['Real']

    def _build_the_integers(self):
        the_ints = Interval(-(2 ** 31 - 1), 2 ** 31 - 1, lambda x: int(x), 'Integer', self)
        the_ints.builtin = True
        self._sorts['Integer'] = the_ints
        self.set_parent(the_ints, self.Real)
        # self.create_builtin_predicates(the_ints)

    @property
    def Integer(self):
        return self._sorts['Integer']

    def _build_the_naturals(self):
        the_nats = Interval(0, 2 ** 32 - 1, lambda x: int(x), 'Natural', self)
        the_nats.builtin = True
        self._sorts['Natural'] = the_nats
        self.set_parent(the_nats, self.Integer)
        # self.create_builtin_predicates(the_nats)

    def _build_the_objects(self):
        sort = Sort('object', self)
        self._sorts['object'] = sort
        self.create_builtin_predicates(sort)

    @property
    def Object(self):
        return self._sorts['object']

    @property
    def Natural(self):
        return self._sorts['Natural']

    def sort(self, name: str, super_sorts: List[Sort] = None):
        """
            Create new sort with given name and ancestors

            Raises err.DuplicateSortDefinition if sort already existed
        """
        if self.has_sort(name):
            raise err.DuplicateSortDefinition(name, self._sorts[name])

        sort = Sort(name, self)
        self._sorts[name] = sort

        # MRJ: setup promotions table
        osort = self.get_sort("object")
        super_sorts = super_sorts or []
        if osort not in super_sorts:  # Make sure all sorts derive from "object"
            super_sorts.append(osort)

        for parent in super_sorts:
            self.set_parent(sort, parent)

        # self.create_builtin_predicates(sort)

        return sort

    def has_sort(self, name):
        return name in self._sorts

    def get_sort(self, name):
        if not self.has_sort(name):
            raise err.UndefinedSort(name)
        return self._sorts[name]

    def variable(self, name: str, sort: Sort):
        sort = self._retrieve_object(sort, Sort)
        return self.Variable(name, sort)

    def set_parent(self, lhs: Sort, rhs: Sort):
        if rhs.language is not self:
            raise err.LanguageError("FOL.sort(): tried to set as parent a sort from a different language")
        self._sort_hierarchy.add((lhs.name, rhs.name))
        self._possible_promotions[lhs.name].update(inclusion_closure(rhs))

    def _retrieve_object(self, obj, type_):
        """
        Make sure that the given obj is either an object of a certain language type (e.g. sort, predicate, etc.)
        which has been correctly registered with the language, or the name of such an object, and return the object
        """
        if not isinstance(obj, (str, type_)):
            raise err.LanguageError("Unknown type of language element {}".format(obj))

        if isinstance(obj, type_):
            if obj.language != self:
                raise err.LanguageMismatch(obj, obj.language, self)
            return obj

        # obj must be a string, which we take as the name of a language element
        if type_ not in self._element_containers:
            raise RuntimeError("Trying to index incorrect type {}".format(type_))

        if obj not in self._element_containers[type_]:
            raise err.UndefinedElement(obj)

        return self._element_containers[type_][obj]

    def constant(self, name, sort: Sort):
        """ Create constant symbol of a given sort """
        sort = self._retrieve_object(sort, Sort)

        if sort.builtin:
            actual = sort.cast(name)
            if actual is not None:
                # MRJ: if name is a Python primitive type literal that can
                # interpreted as the underlying type of the built in sort, we
                # return a Constant object.
                # TODO: I do no't see it is desirable to store constants of
                # built in sorts.
                return self.Constant(name, sort)
            # MRJ: otherwise
            raise err.SemanticError(
                "Cannot create constant term of sort '{}' from '{}' of Python type '{}'".format(sort.name, name,
                                                                                                type(name)))

        if name in self._constants:
            raise err.DuplicateConstantDefinition(name, self._constants[name])

        self._constants[name] = self.Constant(name, sort)
        return self._constants[name]

    def has_constant(self, name):
        return name in self._constants

    def get_constant(self, name):
        if not self.has_constant(name):
            raise err.UndefinedConstant(name, 'Language constants: {}'.format(self._constants))
        return self._constants[name]

    def predicate(self, name: str, *args):
        if name in self._predicates:
            raise err.DuplicatePredicateDefinition(name, self._predicates[name])

<<<<<<< HEAD
        types = [self._retrieve_object(a, Sort) for a in args]  # Convert possible strings into Sort objects
        predicate = Predicate(name, self, *types)
=======
        predicate = Predicate(name, self, *args)
        predicate.builtin = False
>>>>>>> 38919db4
        self._predicates[name] = predicate
        # self._predicates_by_sort[(name,) + tuple(*args)] = predicate
        return predicate

    def has_predicate(self, name):
        return name in self._predicates

    def get_predicate(self, name):
        if not self.has_predicate(name):
            # dump predicates in language
            msg = 'Predicates in language: {}'
            msg = msg.format( ','.join([ '{},{}:{}'.format(type(k), k, str(p.symbol)) for k, p in self._predicates.items()]))
            raise err.UndefinedPredicate(name, msg)
        return self._predicates[name]

    def function(self, name: str, *args):
        if name in self._functions:
            raise err.DuplicateFunctionDefinition(name, self._functions[name])

<<<<<<< HEAD
        types = [self._retrieve_object(a, Sort) for a in args]  # Convert possible strings into Sort objects
        func = Function(name, self, *types)
=======
        func = Function(name, self, *args)
        func.builtin = False
>>>>>>> 38919db4
        self._functions[name] = func
        # self._functions_by_sort[(name,) + tuple(*args)] = func
        return func

    def has_function(self, name):
        return name in self._functions

    def get_function(self, name):
        if not self.has_function(name):
            raise err.UndefinedFunction(name)
        return self._functions[name]

    def dump(self):
        return dict(
            sorts=[s.dump() for _, s in self._sorts.items()],
            predicates=[p.dump() for _, p in self._predicates.items()],
            functions=[f.dump() for _, f in self._functions.items()]
        )

    def check_well_formed(self):
        for _, s in self._sorts.items():
            s.check_empty()

    def register_symbol(self, key, func_obj):
        self._symbol_table[key] = func_obj

    def resolve_function_symbol(self, sym: str, lhs: Sort, rhs: Sort):
        try:
            return self._symbol_table[(sym, lhs, rhs)]
        except KeyError:
            raise err.LanguageError("FOL.resolve_function_symbol(): function symbol '{}' not defined for domain ({},{})"
                                    .format(sym, lhs, rhs))

    def is_subtype(self, t, st):
        return t == st or self.is_strict_subtype(t, st)

    def is_strict_subtype(self, t, st):
        return st in self._possible_promotions[t._name]

    def load_theory(self, theory):
        if self.language_components_frozen:
            raise err.LanguageError("FOL.load_theory(): Cannot load theories once language elements have been defined")
        if theory == 'arithmetic':
            import tarski.syntax.arithmetic
            tarski.syntax.arithmetic.bind_operators_to_language_components(self)
            # MRJ: module funcsym needs to be refactored
            tarski.funcsym.initialize(self)
            self.theories.append(theory)
            print("Loaded theory '{}'".format(theory))

    def create_builtin_predicates(self, sort):
        if not self._create_default_builtins:
            return
        syntax_builtins.create_symbols_for_language(self)

        # for s in builtins.Predicates:
        #     # The name of the built-in predicate takes into account the type it is applied to, e.g. =_int
        #     name = "{}_{}".format(s.value, sort._name)
        #     self.predicate(name, sort, sort)

    def __str__(self):
        return "{}: Tarski language with {} sorts, {} function symbols, {} predicate symbols and {} variables".format(
            self.name, len(self._sorts), len(self._functions), len(self._predicates), len(self._variables))

    def register_operator_handler(self, operator, t1, t2, handler):
        self._operators[(operator, t1, t2)] = handler

    def dispatch_operator(self, operator, t1, t2, lhs, rhs):
        assert isinstance(lhs, t1)
        assert isinstance(rhs, t2)
        try:
            return self._operators[(operator, t1, t2)](lhs, rhs)
        except KeyError:
            raise err.LanguageError("Operator '{}' not defined on domain ({}, {})".format(operator, t1, t2))<|MERGE_RESOLUTION|>--- conflicted
+++ resolved
@@ -240,13 +240,10 @@
         if name in self._predicates:
             raise err.DuplicatePredicateDefinition(name, self._predicates[name])
 
-<<<<<<< HEAD
         types = [self._retrieve_object(a, Sort) for a in args]  # Convert possible strings into Sort objects
         predicate = Predicate(name, self, *types)
-=======
-        predicate = Predicate(name, self, *args)
         predicate.builtin = False
->>>>>>> 38919db4
+
         self._predicates[name] = predicate
         # self._predicates_by_sort[(name,) + tuple(*args)] = predicate
         return predicate
@@ -266,13 +263,10 @@
         if name in self._functions:
             raise err.DuplicateFunctionDefinition(name, self._functions[name])
 
-<<<<<<< HEAD
         types = [self._retrieve_object(a, Sort) for a in args]  # Convert possible strings into Sort objects
         func = Function(name, self, *types)
-=======
-        func = Function(name, self, *args)
         func.builtin = False
->>>>>>> 38919db4
+        
         self._functions[name] = func
         # self._functions_by_sort[(name,) + tuple(*args)] = func
         return func
