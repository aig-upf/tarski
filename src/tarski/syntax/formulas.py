--- conflicted
+++ resolved
@@ -251,13 +251,9 @@
     def __str__(self):
         return '{}({})'.format(self.predicate.symbol, ','.join([str(t) for t in self.subterms]))
 
-<<<<<<< HEAD
     __repr__ = __str__
-
-=======
     def __hash__(self):
         return hash(self.predicate.symbol)
->>>>>>> 38919db4
 
 
 # TODO (GFM) Revise this after the refactoring. The distinction between whether a formula is axiomatic, external, etc.
