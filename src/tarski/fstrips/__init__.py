# -*- coding: utf-8 -*-
from .problem import Problem
from .action import  Action
from .task_index import TaskIndex
from .fstrips import Effect, AddEffect, DelEffect, FunctionalEffect, UniversalEffect, language

<<<<<<< HEAD
def create_fs_task(problem):
    """ Create a problem domain and instance and perform the appropriate validity checks """
    domain_name = problem.language.name
    instance_name = problem.name

    task = TaskIndex(domain_name, instance_name)
    task.process_symbols(problem)
    task.process_state_variables()
    #task.process_initial_state(problem.init)
    #task.process_actions(problem.actions)
    #task.process_processes([])
    #task.process_events([])
    #task.process_goal(problem.goal)
    # @TODO: differentiate state constraints and axioms
    #task.process_state_constraints(problem.constraints)
    #task.process_axioms(fd_task.axioms)
    # @TODO: no metric for these guys?
    #task.process_metric(None)
    return task


def create_fs_plus_task(problem):
    """ Create a problem domain and instance and perform the appropiate validty checks """
    task = TaskIndex(domain_name, instance_name)
    task.process_symbols(problem)
    task.process_state_variables()
    #task.process_initial_state(problem.init)
    #task.process_actions(problem.actions)
    #task.process_processes(problem.processes)
    #task.process_events(problem.events)
    #task.process_goal(problem.goal)
    #task.process_state_constraints(problem.constraints)
    #task.process_lifted_state_constraints(problem.constraint_schemata)
    #task.process_axioms(problem.axioms)
    #task.process_metric(problem.metric)
    return task
=======
from .fstrips import Problem, Action, AddEffect, DelEffect, FunctionalEffect, UniversalEffect, language, \
    OptimizationMetric
>>>>>>> 650fba29
<|MERGE_RESOLUTION|>--- conflicted
+++ resolved
@@ -1,47 +1,4 @@
 # -*- coding: utf-8 -*-
-from .problem import Problem
-from .action import  Action
-from .task_index import TaskIndex
-from .fstrips import Effect, AddEffect, DelEffect, FunctionalEffect, UniversalEffect, language
 
-<<<<<<< HEAD
-def create_fs_task(problem):
-    """ Create a problem domain and instance and perform the appropriate validity checks """
-    domain_name = problem.language.name
-    instance_name = problem.name
-
-    task = TaskIndex(domain_name, instance_name)
-    task.process_symbols(problem)
-    task.process_state_variables()
-    #task.process_initial_state(problem.init)
-    #task.process_actions(problem.actions)
-    #task.process_processes([])
-    #task.process_events([])
-    #task.process_goal(problem.goal)
-    # @TODO: differentiate state constraints and axioms
-    #task.process_state_constraints(problem.constraints)
-    #task.process_axioms(fd_task.axioms)
-    # @TODO: no metric for these guys?
-    #task.process_metric(None)
-    return task
-
-
-def create_fs_plus_task(problem):
-    """ Create a problem domain and instance and perform the appropiate validty checks """
-    task = TaskIndex(domain_name, instance_name)
-    task.process_symbols(problem)
-    task.process_state_variables()
-    #task.process_initial_state(problem.init)
-    #task.process_actions(problem.actions)
-    #task.process_processes(problem.processes)
-    #task.process_events(problem.events)
-    #task.process_goal(problem.goal)
-    #task.process_state_constraints(problem.constraints)
-    #task.process_lifted_state_constraints(problem.constraint_schemata)
-    #task.process_axioms(problem.axioms)
-    #task.process_metric(problem.metric)
-    return task
-=======
 from .fstrips import Problem, Action, AddEffect, DelEffect, FunctionalEffect, UniversalEffect, language, \
-    OptimizationMetric
->>>>>>> 650fba29
+    OptimizationMetric